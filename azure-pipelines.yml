--- conflicted
+++ resolved
@@ -279,28 +279,17 @@
     displayName: 'Delete CodeSignSummary files'
     inputs:
       contents: '**\CodeSignSummary-*.md'
-<<<<<<< HEAD
-=======
   - task: ManifestGeneratorTask@0
     displayName: 'SBOM Generation Task - SiteExtension'
     inputs:
       BuildDropPath: '$(Build.ArtifactStagingDirectory)\SiteExtension'
       Verbosity: 'Information'
->>>>>>> 62b12de0
   - publish: $(Build.ArtifactStagingDirectory)\SiteExtension
     artifact: SiteExtension
   - pwsh: |
       if ((test-path $(Build.ArtifactStagingDirectory)\ZippedPatchSiteExtension))
       {
         Write-Host "Patched site extension detected."
-<<<<<<< HEAD
-        Write-Host "##vso[task.setvariable variable=isPatchVersion;isOutput=true]true"
-      }
-    displayName: 'Set isPatchVersion'
-  - publish: $(Build.ArtifactStagingDirectory)\ZippedPatchSiteExtension
-    artifact: PatchedSiteExtension
-    condition: and(succeeded(), eq(variables['isPatchVersion'], 'true'))
-=======
         Write-Host "##vso[task.setvariable variable=isPatchVersion]true"
       }
     displayName: 'Set isPatchVersion'
@@ -318,7 +307,6 @@
     inputs:
       BuildDropPath: '$(Build.ArtifactStagingDirectory)\PrivateSiteExtension'
       Verbosity: 'Information'
->>>>>>> 62b12de0
   - publish: $(Build.ArtifactStagingDirectory)\PrivateSiteExtension
     artifact: PrivateSiteExtension
   - task: ManifestGeneratorTask@0
