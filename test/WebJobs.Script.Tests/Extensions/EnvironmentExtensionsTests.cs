﻿// Copyright (c) .NET Foundation. All rights reserved.
// Licensed under the MIT License. See License.txt in the project root for license information.

using System;
using Microsoft.Azure.WebJobs.Script.Workers.Rpc;
using Xunit;
using static Microsoft.Azure.WebJobs.Script.EnvironmentSettingNames;

namespace Microsoft.Azure.WebJobs.Script.Tests.Extensions
{
    public class EnvironmentExtensionsTests
    {
        [Fact]
        public void GetEffectiveCoresCount_RetrunsExpectedResult()
        {
            TestEnvironment env = new TestEnvironment();
            Assert.Equal(Environment.ProcessorCount, EnvironmentExtensions.GetEffectiveCoresCount(env));

            env.Clear();
            env.SetEnvironmentVariable(EnvironmentSettingNames.AzureWebsiteSku, ScriptConstants.DynamicSku);
            Assert.Equal(1, EnvironmentExtensions.GetEffectiveCoresCount(env));

            env.Clear();
            env.SetEnvironmentVariable(EnvironmentSettingNames.AzureWebsiteSku, ScriptConstants.DynamicSku);
            env.SetEnvironmentVariable(EnvironmentSettingNames.RoleInstanceId, "dw0SmallDedicatedWebWorkerRole_hr0HostRole-0-VM-1");
            Assert.Equal(Environment.ProcessorCount, EnvironmentExtensions.GetEffectiveCoresCount(env));
        }

        [Theory]
        [InlineData("dw0SmallDedicatedWebWorkerRole_hr0HostRole-0-VM-1", true)]
        [InlineData(null, false)]
        [InlineData("", false)]
        public void IsVMSS_RetrunsExpectedResult(string roleInstanceId, bool expected)
        {
            IEnvironment env = new TestEnvironment();
            if (roleInstanceId != null)
            {
                env.SetEnvironmentVariable(EnvironmentSettingNames.RoleInstanceId, roleInstanceId);
            }

            Assert.Equal(expected, EnvironmentExtensions.IsVMSS(env));
        }

        [Theory]
        [InlineData(null, true)]
        [InlineData("", false)]
        [InlineData("Foo,FunctionAppLogs,Bar", true)]
        [InlineData("Foo,Bar", false)]
        public void IsAzureMonitorEnabled_ReturnsExpectedResult(string value, bool expected)
        {
            IEnvironment env = new TestEnvironment();
            if (value != null)
            {
                env.SetEnvironmentVariable(EnvironmentSettingNames.AzureMonitorCategories, value);
            }

            Assert.Equal(expected, EnvironmentExtensions.IsAzureMonitorEnabled(env));
        }

        [Theory]
        [InlineData("RD281878FCB8E7", "RD281878FCB8E7")]
        [InlineData("", "")]
        [InlineData(null, "")]
        public void GetAntaresComputerName_ReturnsExpectedResult(string computerName, string expectedComputerName)
        {
            IEnvironment env = new TestEnvironment();
            if (!string.IsNullOrEmpty(expectedComputerName))
            {
                env.SetEnvironmentVariable(EnvironmentSettingNames.AntaresComputerName, computerName);
            }

            Assert.Equal(expectedComputerName, env.GetAntaresComputerName());
        }

        [Theory]
        [InlineData(true, "RandomContainerName", "", "RandomContainerName")]
        [InlineData(true, "RandomContainerName", "e777fde04dea4eb931d5e5f06e65b4fdf5b375aed60af41dd7b491cf5792e01b", "RandomContainerName")]
        [InlineData(true, "", "", "")]
        [InlineData(true, null, "", "")]
        [InlineData(false, "RandomContainerName", "", "")]
        [InlineData(false, "RandomContainerName", "e777fde04dea4eb931d5e5f06e65b4fdf5b375aed60af41dd7b491cf5792e01b", "e777fde04dea4eb931d5e5f06e65b4fdf5b375aed60af41dd7b491cf5792e01b")]
        [InlineData(false, "", "", "")]
        [InlineData(false, "", null, "")]
        public void GetInstanceId_ReturnsExpectedResult(bool isLinuxConsumption, string containerName, string websiteInstanceId, string expectedValue)
        {
            IEnvironment env = new TestEnvironment();
            if (isLinuxConsumption)
            {
                if (!string.IsNullOrEmpty(containerName))
                {
                    env.SetEnvironmentVariable(EnvironmentSettingNames.ContainerName, containerName);
                }
            }
            else if (!string.IsNullOrEmpty(websiteInstanceId))
            {
                env.SetEnvironmentVariable(EnvironmentSettingNames.AzureWebsiteInstanceId, websiteInstanceId);
            }

            Assert.Equal(expectedValue, env.GetInstanceId());
        }

        [Theory]
        [InlineData(true, false, "89.0.7.73", "89.0.7.74", "89.0.7.73")]
        [InlineData(true, false, "", "89.0.7.74", "")]
        [InlineData(true, false, null, "89.0.7.74", "")]
        [InlineData(true, true, "89.0.7.73", "89.0.7.74", "89.0.7.73")]
        [InlineData(true, true, "", "89.0.7.74", "")]
        [InlineData(true, true, null, "89.0.7.74", "")]
        [InlineData(false, true, "89.0.7.73", "89.0.7.74", "89.0.7.73")]
        [InlineData(false, true, "", "89.0.7.74", "")]
        [InlineData(false, true, null, "89.0.7.74", "")]
        [InlineData(false, false, "89.0.7.73", "89.0.7.74", "89.0.7.74")]
        [InlineData(false, false, "89.0.7.73", "", "")]
        [InlineData(false, false, "89.0.7.73", null, "")]
        public void GetAntaresVersion_ReturnsExpectedResult(bool isLinuxConsumption, bool isLinuxAppService, string platformVersionLinux, string platformVersionWindows, string expectedValue)
        {
            IEnvironment env = new TestEnvironment();
            if (isLinuxConsumption)
            {
                env.SetEnvironmentVariable(EnvironmentSettingNames.ContainerName, "RandomContainerName");
            }

            if (isLinuxAppService)
            {
                env.SetEnvironmentVariable(EnvironmentSettingNames.AzureWebsiteInstanceId, "e777fde04dea4eb931d5e5f06e65b4fdf5b375aed60af41dd7b491cf5792e01b");
                env.SetEnvironmentVariable(EnvironmentSettingNames.FunctionsLogsMountPath, "C:\\SomeMountPath");
            }

            if (!string.IsNullOrEmpty(platformVersionLinux))
            {
                env.SetEnvironmentVariable(EnvironmentSettingNames.AntaresPlatformVersionLinux, platformVersionLinux);
            }

            if (!string.IsNullOrEmpty(platformVersionWindows))
            {
                env.SetEnvironmentVariable(EnvironmentSettingNames.AntaresPlatformVersionWindows, platformVersionWindows);
            }

            Assert.Equal(expectedValue, env.GetAntaresVersion());
        }

        [Theory]
        [InlineData("~2", "true", true)]
        [InlineData("~2", "false", true)]
        [InlineData("~2", null, true)]
        [InlineData("~3", "true", true)]
        [InlineData("~3", "false", false)]
        [InlineData("~3", null, false)]
        [InlineData(null, null, false)]
        public void IsV2CompatMode(string extensionVersion, string compatMode, bool expected)
        {
            IEnvironment env = new TestEnvironment();

            if (extensionVersion != null)
            {
                env.SetEnvironmentVariable(EnvironmentSettingNames.FunctionsExtensionVersion, extensionVersion);
            }

            if (compatMode != null)
            {
                env.SetEnvironmentVariable(EnvironmentSettingNames.FunctionsV2CompatibilityModeKey, compatMode);
            }

            Assert.Equal(expected, EnvironmentExtensions.IsV2CompatibilityMode(env));
        }

        [Theory]
        [InlineData("k8se-apps-ns", "10.0.0.1", true)]
        [InlineData("k8se-apps", null, false)]
        [InlineData(null, "10.0.0.1", false)]
        [InlineData(null, null, false)]
        public void IsKubernetesManagedHosting_ReturnsExpectedResult(string podNamespace, string kubernetesServiceHost, bool expected)
        {
            var environment = new TestEnvironment();
            environment.SetEnvironmentVariable(KubernetesServiceHost, kubernetesServiceHost);
            environment.SetEnvironmentVariable(PodNamespace, podNamespace);
            Assert.Equal(expected, environment.IsKubernetesManagedHosting());
        }

        [Theory]
        [InlineData(RpcWorkerConstants.PowerShellLanguageWorkerName, RpcWorkerConstants.PowerShellLanguageWorkerName)]
        [InlineData(RpcWorkerConstants.DotNetLanguageWorkerName, RpcWorkerConstants.DotNetLanguageWorkerName)]
        [InlineData(RpcWorkerConstants.PythonLanguageWorkerName, RpcWorkerConstants.PythonLanguageWorkerName)]
        [InlineData(RpcWorkerConstants.JavaLanguageWorkerName, RpcWorkerConstants.JavaLanguageWorkerName)]
        [InlineData(RpcWorkerConstants.NodeLanguageWorkerName, RpcWorkerConstants.NodeLanguageWorkerName)]
        [InlineData(null, "")]
        [InlineData("", "")]
        public void Returns_WorkerRuntime(string workerRuntime, string expectedWorkerRuntime)
        {
            var environment = new TestEnvironment();
            environment.SetEnvironmentVariable(FunctionWorkerRuntime, workerRuntime);
            Assert.Equal(expectedWorkerRuntime, environment.GetFunctionsWorkerRuntime());
        }

        [Theory]
        [InlineData(RpcWorkerConstants.PowerShellLanguageWorkerName, true, false, true)]
        [InlineData(RpcWorkerConstants.PowerShellLanguageWorkerName, false, true, true)]
        [InlineData(RpcWorkerConstants.PowerShellLanguageWorkerName, false, false, true)]
        [InlineData(RpcWorkerConstants.DotNetLanguageWorkerName, true, false, false)]
        [InlineData(RpcWorkerConstants.DotNetLanguageWorkerName, false, true, false)]
        [InlineData(RpcWorkerConstants.DotNetLanguageWorkerName, false, false, false)]
        [InlineData(RpcWorkerConstants.PythonLanguageWorkerName, false, true, false)]
        [InlineData(RpcWorkerConstants.JavaLanguageWorkerName, false, false, false)]
        [InlineData(RpcWorkerConstants.NodeLanguageWorkerName, true, false, false)]
        [InlineData(null, false, false, false)]
        [InlineData("", false, false, false)]
        public void Returns_SupportsAzureFileShareMount(string workerRuntime, bool useLowerCase, bool useUpperCase, bool supportsAzureFileShareMount)
        {
            var environment = new TestEnvironment();
            if (useLowerCase && !useUpperCase)
            {
                workerRuntime = workerRuntime.ToLowerInvariant();
            }

            if (useUpperCase && !useLowerCase)
            {
                workerRuntime = workerRuntime.ToUpperInvariant();
            }
            environment.SetEnvironmentVariable(FunctionWorkerRuntime, workerRuntime);
            Assert.Equal(supportsAzureFileShareMount, environment.SupportsAzureFileShareMount());
        }

        [Theory]
<<<<<<< HEAD
        [InlineData("test-endpoint", "test-endpoint")]
        [InlineData(null, "")]
        [InlineData("", "")]
        public void Returns_GetHttpLeaderEndpoint(string httpLeaderEndpoint, string expected)
        {
            var environment = new TestEnvironment();

            if (!string.IsNullOrEmpty(httpLeaderEndpoint))
            {
                environment.SetEnvironmentVariable(HttpLeaderEndpoint, httpLeaderEndpoint);
            }
            Assert.Equal(expected, environment.GetHttpLeaderEndpoint());
=======
        [InlineData(null, null, false)]
        [InlineData("", null, false)]
        [InlineData("", "", false)]
        [InlineData("", "false", false)]
        [InlineData("", "true", true)]
        [InlineData("10.0.0.1", "", true)]
        [InlineData("10.0.0.1", "true", true)]
        [InlineData("10.0.0.1", "false", true)]
        [InlineData("10.0.0.1", null, true)]
        public void IsDrainOnApplicationStopping_ReturnsExpectedResult(string serviceHostValue, string drainOnStoppingValue, bool expected)
        {
            var environment = new TestEnvironment();
            environment.SetEnvironmentVariable(KubernetesServiceHost, serviceHostValue);
            environment.SetEnvironmentVariable(DrainOnApplicationStopping, drainOnStoppingValue);
            Assert.Equal(expected, environment.DrainOnApplicationStoppingEnabled());
>>>>>>> a68bf2ea
        }
    }
}<|MERGE_RESOLUTION|>--- conflicted
+++ resolved
@@ -221,7 +221,6 @@
         }
 
         [Theory]
-<<<<<<< HEAD
         [InlineData("test-endpoint", "test-endpoint")]
         [InlineData(null, "")]
         [InlineData("", "")]
@@ -234,7 +233,9 @@
                 environment.SetEnvironmentVariable(HttpLeaderEndpoint, httpLeaderEndpoint);
             }
             Assert.Equal(expected, environment.GetHttpLeaderEndpoint());
-=======
+        }
+
+        [Theory]
         [InlineData(null, null, false)]
         [InlineData("", null, false)]
         [InlineData("", "", false)]
@@ -250,7 +251,6 @@
             environment.SetEnvironmentVariable(KubernetesServiceHost, serviceHostValue);
             environment.SetEnvironmentVariable(DrainOnApplicationStopping, drainOnStoppingValue);
             Assert.Equal(expected, environment.DrainOnApplicationStoppingEnabled());
->>>>>>> a68bf2ea
         }
     }
 }