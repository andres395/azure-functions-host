﻿// Copyright (c) .NET Foundation. All rights reserved.
// Licensed under the MIT License. See License.txt in the project root for license information.

using System;
using System.Collections.Generic;
using System.IO;
using System.Linq;
using System.Net;
using System.Net.Http;
using System.Threading;
using System.Threading.Tasks;
using Microsoft.ApplicationInsights.Channel;
using Microsoft.ApplicationInsights.DataContracts;
using Microsoft.AspNetCore.Hosting;
using Microsoft.AspNetCore.TestHost;
using Microsoft.Azure.WebJobs.Host;
using Microsoft.Azure.WebJobs.Host.Config;
using Microsoft.Azure.WebJobs.Logging;
using Microsoft.Azure.WebJobs.Logging.ApplicationInsights;
using Microsoft.Azure.WebJobs.Script.Configuration;
using Microsoft.Azure.WebJobs.Script.Description;
using Microsoft.Azure.WebJobs.Script.Grpc;
using Microsoft.Azure.WebJobs.Script.WebHost;
using Microsoft.Azure.WebJobs.Script.WebHost.Middleware;
using Microsoft.Azure.WebJobs.Script.Workers.Rpc;
using Microsoft.Diagnostics.JitTrace;
using Microsoft.Extensions.Configuration;
using Microsoft.Extensions.DependencyInjection;
using Microsoft.Extensions.Hosting;
using Microsoft.Extensions.Logging;
using Microsoft.Extensions.Options;
using Microsoft.WebJobs.Script.Tests;
using Xunit;
using Xunit.Abstractions;
using IApplicationLifetime = Microsoft.AspNetCore.Hosting.IApplicationLifetime;

namespace Microsoft.Azure.WebJobs.Script.Tests
{
    public class SpecializationE2ETests
    {
        private static SemaphoreSlim _pauseBeforeHostBuild;
        private static SemaphoreSlim _pauseAfterStandbyHostBuild;
        private static SemaphoreSlim _buildCount;

        private static readonly string _standbyPath = Path.Combine(Path.GetTempPath(), "functions", "standby", "wwwroot");
        private const string _specializedScriptRoot = @"TestScripts\CSharp";

        private readonly TestEnvironment _environment;
        private readonly TestLoggerProvider _loggerProvider;

        private readonly ITestOutputHelper _testOutputHelper;

        public SpecializationE2ETests(ITestOutputHelper testOutputHelper)
        {
            StandbyManager.ResetChangeToken();

            var settings = new Dictionary<string, string>()
            {
                { EnvironmentSettingNames.AzureWebsitePlaceholderMode, "1" },
                { EnvironmentSettingNames.AzureWebsiteContainerReady, null },
             };

            _environment = new TestEnvironment(settings);
            _loggerProvider = new TestLoggerProvider();

            _pauseBeforeHostBuild = new SemaphoreSlim(1, 1);
            _pauseAfterStandbyHostBuild = new SemaphoreSlim(1, 1);
            _buildCount = new SemaphoreSlim(2, 2);

            _testOutputHelper = testOutputHelper;
        }

        [Fact]
        public async Task ApplicationInsights_InvocationsContainDifferentOperationIds()
        {
            // Verify that when a request specializes the host we don't capture the context
            // of that request. Application Insights uses this context to correlate telemetry
            // so it had a confusing effect. Previously all TimerTrigger traces would have the
            // operation id of this request and all host logs would as well.
            var channel = new TestTelemetryChannel();

            var builder = CreateStandbyHostBuilder("OneSecondTimer", "FunctionExecutionContext")
                .ConfigureScriptHostServices(s =>
                {
                    s.AddSingleton<ITelemetryChannel>(_ => channel);

                    s.Configure<FunctionResultAggregatorOptions>(o =>
                    {
                        o.IsEnabled = false;
                    });

                    s.PostConfigure<ApplicationInsightsLoggerOptions>(o =>
                    {
                        o.SamplingSettings = null;
                    });
                })
                .ConfigureScriptHostAppConfiguration(c =>
                {
                    c.AddInMemoryCollection(new Dictionary<string, string>
                    {
                        [EnvironmentSettingNames.AppInsightsInstrumentationKey] = "some_key"
                    });
                });

            // TODO: https://github.com/Azure/azure-functions-host/issues/4876
            using (var testServer = new TestServer(builder))
            {
                var client = testServer.CreateClient();

                HttpResponseMessage response = await client.GetAsync("api/warmup");
                Assert.True(response.IsSuccessStatusCode, _loggerProvider.GetLog());

                // Now that standby mode is warmed up, set the specialization properties...
                _environment.SetEnvironmentVariable(EnvironmentSettingNames.AzureWebsiteContainerReady, "1");
                _environment.SetEnvironmentVariable(EnvironmentSettingNames.AzureWebsitePlaceholderMode, "0");

                // ...and issue a request which will force specialization.
                response = await client.GetAsync("api/functionexecutioncontext");
                Assert.True(response.IsSuccessStatusCode, _loggerProvider.GetLog());

                // Wait until we have a few logs from the timer trigger.
                IEnumerable<TraceTelemetry> timerLogs = null;
                await TestHelpers.Await(() =>
                {
                    timerLogs = channel.Telemetries
                        .OfType<TraceTelemetry>()
                        .Where(p => p.Message == "OneSecondTimer fired!");

                    return timerLogs.Count() >= 3;
                });

                var startupRequest = channel.Telemetries
                    .OfType<RequestTelemetry>()
                    .Where(p => p.Name == "FunctionExecutionContext")
                    .Single();

                // Make sure that auto-Http tracking worked with this request.
                Assert.Equal("200", startupRequest.ResponseCode);

                // The host logs should not be associated with this request.
                var logsWithRequestId = channel.Telemetries
                    .OfType<TraceTelemetry>()
                    .Select(p => p.Context.Operation.Id)
                    .Where(p => p == startupRequest.Context.Operation.Id);

                // Just expect the "Executing" and "Executed" logs from the actual request.
                Assert.Equal(2, logsWithRequestId.Count());

                // And each of the timer invocations should have a different operation id, and none
                // should match the request id.
                var distinctOpIds = timerLogs.Select(p => p.Context.Operation.Id).Distinct();
                Assert.Equal(timerLogs.Count(), distinctOpIds.Count());
                Assert.Empty(timerLogs.Where(p => p.Context.Operation.Id == startupRequest.Context.Operation.Id));
            }
        }

        [Fact]
        public async Task Specialization_ThreadUtilization()
        {
            var builder = CreateStandbyHostBuilder("FunctionExecutionContext");

            // TODO: https://github.com/Azure/azure-functions-host/issues/4876
            using (var testServer = new TestServer(builder))
            {
                var client = testServer.CreateClient();

                var response = await client.GetAsync("api/warmup");
                response.EnsureSuccessStatusCode();

                List<Task<HttpResponseMessage>> requestTasks = new List<Task<HttpResponseMessage>>();

                _environment.SetEnvironmentVariable(EnvironmentSettingNames.AzureWebsiteContainerReady, "1");
                _environment.SetEnvironmentVariable(EnvironmentSettingNames.AzureWebsitePlaceholderMode, "0");

                await _pauseBeforeHostBuild.WaitAsync();

                ThreadPool.GetAvailableThreads(out int originalWorkerThreads, out int originalcompletionThreads);

                for (int i = 0; i < 100; i++)
                {
                    requestTasks.Add(client.GetAsync("api/functionexecutioncontext"));
                }

                Thread.Sleep(5000);
                ThreadPool.GetAvailableThreads(out int workerThreads, out int completionThreads);

                _pauseBeforeHostBuild.Release();

                // Before the fix, when we issued the 100 requests, they would all enter the ThreadPool queue and
                // a new thread would be taken from the thread pool every 500ms, resulting in thread starvation.
                // After the fix, we should only be losing one (but other operations may also be using a thread, so 
                // we'll leave a little wiggle-room).
                int precision = 3;
                Assert.True(workerThreads >= originalWorkerThreads - precision, $"Available ThreadPool threads should not have decreased by more than {precision}. Actual: {workerThreads}. Original: {originalWorkerThreads}.");

                await Task.WhenAll(requestTasks);

                void ValidateStatusCode(HttpStatusCode statusCode) => Assert.Equal(HttpStatusCode.OK, statusCode);
                var validateStatusCodes = Enumerable.Repeat<Action<HttpStatusCode>>(ValidateStatusCode, 100).ToArray();
                var actualStatusCodes = requestTasks.Select(t => t.Result.StatusCode);

                try
                {
                    Assert.Collection(actualStatusCodes, validateStatusCodes);
                }
                catch
                {
                    foreach (var message in _loggerProvider.GetAllLogMessages())
                    {
                        _testOutputHelper.WriteLine(message.FormattedMessage);
                    }

                    throw;
                }
            }
        }

        [Fact]
        public async Task Specialization_ResetsSharedLoadContext()
        {
            var builder = CreateStandbyHostBuilder("FunctionExecutionContext");

            using (var testServer = new TestServer(builder))
            {
                var client = testServer.CreateClient();

                var response = await client.GetAsync("api/warmup");
                response.EnsureSuccessStatusCode();

                var placeholderContext = FunctionAssemblyLoadContext.Shared;

                _environment.SetEnvironmentVariable(EnvironmentSettingNames.AzureWebsiteContainerReady, "1");
                _environment.SetEnvironmentVariable(EnvironmentSettingNames.AzureWebsitePlaceholderMode, "0");

                //await _pauseBeforeHostBuild.WaitAsync(10000);

                response = await client.GetAsync("api/functionexecutioncontext");
                response.EnsureSuccessStatusCode();

                var specializedContext = FunctionAssemblyLoadContext.Shared;

                Assert.NotSame(placeholderContext, specializedContext);
            }
        }

        [Fact]
        public async Task StartAsync_SetsCorrectActiveHost_RefreshesLanguageWorkerOptions()
        {
            var builder = CreateStandbyHostBuilder();

            await _pauseAfterStandbyHostBuild.WaitAsync();

            // We want it to start first, but finish last, so unstick it in a couple seconds.
            Task ignore = Task.Delay(3000).ContinueWith(_ => _pauseAfterStandbyHostBuild.Release());

            IWebHost host = builder.Build();
            var scriptHostService = host.Services.GetService<WebJobsScriptHostService>();
            var channelFactory = host.Services.GetService<IRpcWorkerChannelFactory>();
            var workerOptionsPlaceholderMode = host.Services.GetService<IOptions<LanguageWorkerOptions>>();
            Assert.Equal(4, workerOptionsPlaceholderMode.Value.WorkerConfigs.Count);
            var rpcChannelInPlaceholderMode = (GrpcWorkerChannel)channelFactory.Create("/", "powershell", null, 0, workerOptionsPlaceholderMode.Value.WorkerConfigs);
            Assert.Equal("6", rpcChannelInPlaceholderMode.Config.Description.DefaultRuntimeVersion);


            // TestServer will block in the constructor so pull out the StandbyManager and use it
            // directly for this test.
            var standbyManager = host.Services.GetService<IStandbyManager>();

            var standbyStart = Task.Run(async () => await scriptHostService.StartAsync(CancellationToken.None));

            // Wait until we've completed the build once. The standby host is built and now waiting for
            // _pauseAfterHostBuild to release it.
            await TestHelpers.Await(() => _buildCount.CurrentCount == 1);

            _environment.SetEnvironmentVariable(EnvironmentSettingNames.AzureWebsiteContainerReady, "1");
            _environment.SetEnvironmentVariable(EnvironmentSettingNames.AzureWebsitePlaceholderMode, "0");
            _environment.SetEnvironmentVariable(RpcWorkerConstants.FunctionWorkerRuntimeSettingName, "powershell");
            _environment.SetEnvironmentVariable(RpcWorkerConstants.FunctionWorkerRuntimeVersionSettingName, "7");

            var specializeTask = Task.Run(async () => await standbyManager.SpecializeHostAsync());

            await Task.WhenAll(standbyStart, specializeTask);

            var options = scriptHostService.Services.GetService<IOptions<ScriptJobHostOptions>>();
            Assert.Equal(_specializedScriptRoot, options.Value.RootScriptPath);

            var workerOptionsAtJobhostLevel = scriptHostService.Services.GetService<IOptions<LanguageWorkerOptions>>();
            Assert.Equal(1, workerOptionsAtJobhostLevel.Value.WorkerConfigs.Count);
            var rpcChannelAfterSpecialization = (GrpcWorkerChannel)channelFactory.Create("/", "powershell", null, 0, workerOptionsAtJobhostLevel.Value.WorkerConfigs);
            Assert.Equal("7", rpcChannelAfterSpecialization.Config.Description.DefaultRuntimeVersion);
        }

        /// <summary>
        /// Loads an extension that requires Host secrets and needs connection to storage.
        /// This happens when the ActiveHost changes as a new JobHost is initialized
        /// </summary>
        [Fact]
        public async Task Specialization_LoadWebHookProviderAndRetrieveSecrets()
        {
            var storageValue = TestHelpers.GetTestConfiguration().GetWebJobsConnectionString("AzureWebJobsStorage");

            // We can't assume the placeholder has any environment variables specified by the customer.
            // Add environment variables expected throughout the specialization (similar to how DWAS updates the environment)
            using (new TestScopedEnvironmentVariable("AzureWebJobsStorage", ""))
            {
                var builder = CreateStandbyHostBuilder("FunctionExecutionContext")
                .ConfigureScriptHostWebJobsBuilder(s =>
                {
                    if (!_environment.IsPlaceholderModeEnabled())
                    {
                        // Add an extension that calls GetUrl(), which can cause secrets to be loaded
                        // before the host is initialized.
                        s.Services.AddSingleton<IExtensionConfigProvider, TestWebHookExtension>();
                    }
                });

                // This is required to force secrets to load.
                _environment.SetEnvironmentVariable("WEBSITE_HOSTNAME", "test");

                using (var testServer = new TestServer(builder))
                {
                    var client = testServer.CreateClient();
                    var response = await client.GetAsync("api/warmup");
                    response.EnsureSuccessStatusCode();

                    _environment.SetEnvironmentVariable(EnvironmentSettingNames.AzureWebsiteContainerReady, "1");
                    _environment.SetEnvironmentVariable(EnvironmentSettingNames.AzureWebsitePlaceholderMode, "0");

                    // This value is available now
                    using (new TestScopedEnvironmentVariable("AzureWebJobsStorage", storageValue))
                    {
                        // Now that we're specialized, set up the expected env var, which will be loaded internally
                        // when the config is refreshed during specialization.
                        // This request will force specialization.
                        response = await client.GetAsync("api/functionexecutioncontext");
                        response.EnsureSuccessStatusCode();
                    }
                }
            }
        }

        /// <summary>
        /// This scenario tests that storage can still be used 
        /// </summary>
        [Fact]
        public async Task Specialization_CustomStartupRemovesAzureWebJobsStorage()
        {
<<<<<<< HEAD
            var path = Path.Combine(Path.GetDirectoryName(new Uri(typeof(HostWarmupMiddleware).Assembly.Location).LocalPath), WarmUpConstants.PreJitFolderName, fileName);
=======
            var storageValue = TestHelpers.GetTestConfiguration().GetWebJobsConnectionString("AzureWebJobsStorage");

            // We can't assume the placeholder has any environment variables specified by the customer.
            // Add environment variables expected throughout the specialization (similar to how DWAS updates the environment)
            using (new TestScopedEnvironmentVariable("AzureWebJobsStorage", ""))
            {
                var builder = CreateStandbyHostBuilder("FunctionExecutionContext")
                .ConfigureScriptHostWebJobsBuilder(s =>
                {
                    if (!_environment.IsPlaceholderModeEnabled())
                    {
                        // Add an extension that calls GetUrl(), which can cause secrets to be loaded
                        // before the host is initialized.
                        s.Services.AddSingleton<IExtensionConfigProvider, TestWebHookExtension>();
                    }
                })
                .ConfigureScriptHostServices(s =>
                {
                    // Override the IConfiguration of the ScriptHost to empty configuration
                    s.AddSingleton<IConfiguration>(new ConfigurationBuilder().Build());
                });

                // This is required to force secrets to load.
                _environment.SetEnvironmentVariable("WEBSITE_HOSTNAME", "test");

                using (var testServer = new TestServer(builder))
                {
                    var client = testServer.CreateClient();
                    var response = await client.GetAsync("api/warmup");
                    response.EnsureSuccessStatusCode();
>>>>>>> a64449b6

                    _environment.SetEnvironmentVariable(EnvironmentSettingNames.AzureWebsiteContainerReady, "1");
                    _environment.SetEnvironmentVariable(EnvironmentSettingNames.AzureWebsitePlaceholderMode, "0");

                    // This value is available now
                    using (new TestScopedEnvironmentVariable("AzureWebJobsStorage", storageValue))
                    {
                        // Now that we're specialized, set up the expected env var, which will be loaded internally
                        // when the config is refreshed during specialization.
                        // This request will force specialization.
                        response = await client.GetAsync("api/functionexecutioncontext");
                        response.EnsureSuccessStatusCode();
                    }
                }
            }
        }

        [Fact]
        public async Task Specialization_CustomStartupAddsWebJobsStorage()
        {
            var storageValue = TestHelpers.GetTestConfiguration().GetWebJobsConnectionString("AzureWebJobsStorage");

            // No AzureWebJobsStorage set in environment variables (App Settings from portal)
            using (new TestScopedEnvironmentVariable("AzureWebJobsStorage", ""))
            {
                var builder = CreateStandbyHostBuilder("FunctionExecutionContext")
                .ConfigureScriptHostWebJobsBuilder(s =>
                {
                    if (!_environment.IsPlaceholderModeEnabled())
                    {
                        // Add an extension that calls GetUrl(), which can cause secrets to be loaded
                        // before the host is initialized.
                        s.Services.AddSingleton<IExtensionConfigProvider, TestWebHookExtension>();
                    }
                })
                .ConfigureScriptHostAppConfiguration(c =>
                {
                    if (!_environment.IsPlaceholderModeEnabled())
                    {
                        var inMemoryCollection = new Dictionary<string, string>()
                        {
                            { "AzureWebJobsStorage", storageValue }
                        };
                        c.AddInMemoryCollection(inMemoryCollection);
                    }
                });

                // This is required to force secrets to load.
                _environment.SetEnvironmentVariable("WEBSITE_HOSTNAME", "test");

<<<<<<< HEAD
            var failurePercentage = (double)failedPrepares / successfulPrepares * 100;

            // using 1% as approximate number of allowed failures before we need to regenrate a new PGO file.
            Assert.True(failurePercentage < 1.0, $"Number of failed PGOs are more than 1 percent! Current number of failures are {failedPrepares}. This will definitely impact cold start! Time to regenrate PGOs and update the {fileName} file!");
=======
                using (var testServer = new TestServer(builder))
                {
                    var client = testServer.CreateClient();
                    var response = await client.GetAsync("api/warmup");
                    response.EnsureSuccessStatusCode();

                    _environment.SetEnvironmentVariable(EnvironmentSettingNames.AzureWebsiteContainerReady, "1");
                    _environment.SetEnvironmentVariable(EnvironmentSettingNames.AzureWebsitePlaceholderMode, "0");

                    // Now that we're specialized, set up the expected env var, which will be loaded internally
                    // when the config is refreshed during specialization.
                    // This request will force specialization.
                    response = await client.GetAsync("api/functionexecutioncontext");
                    response.EnsureSuccessStatusCode();
                }
            }
>>>>>>> a64449b6
        }

        private IWebHostBuilder CreateStandbyHostBuilder(params string[] functions)
        {
            string scriptRootConfigPath = ConfigurationPath.Combine(ConfigurationSectionNames.WebHost, nameof(ScriptApplicationHostOptions.ScriptPath));

            var builder = Program.CreateWebHostBuilder()
                .ConfigureLogging(b =>
                {
                    b.AddProvider(_loggerProvider);
                })
                .ConfigureAppConfiguration(c =>
                {
                    c.AddInMemoryCollection(new Dictionary<string, string>
                    {
                        { scriptRootConfigPath, _specializedScriptRoot }
                    });
                })
                .ConfigureServices((bc, s) =>
                {
                    s.AddSingleton<IEnvironment>(_environment);

                    // Ensure that we don't have a race between the timer and the 
                    // request for triggering specialization.
                    s.AddSingleton<IStandbyManager, InfiniteTimerStandbyManager>();

                    s.AddSingleton<IScriptHostBuilder, PausingScriptHostBuilder>();
                })
                .ConfigureScriptHostServices(s =>
                {
                    s.PostConfigure<ScriptJobHostOptions>(o =>
                    {
                        // Only load the function we care about, but not during standby
                        if (o.RootScriptPath != _standbyPath)
                        {
                            o.Functions = functions;
                        }
                    });
                });

            return builder;
        }

        private class InfiniteTimerStandbyManager : StandbyManager
        {
            public InfiniteTimerStandbyManager(IScriptHostManager scriptHostManager, IWebHostRpcWorkerChannelManager rpcWorkerChannelManager,
                IConfiguration configuration, IScriptWebHostEnvironment webHostEnvironment, IEnvironment environment,
                IOptionsMonitor<ScriptApplicationHostOptions> options, ILogger<StandbyManager> logger, HostNameProvider hostNameProvider, IApplicationLifetime applicationLifetime)
                : base(scriptHostManager, rpcWorkerChannelManager, configuration, webHostEnvironment, environment, options,
                      logger, hostNameProvider, applicationLifetime, TimeSpan.FromMilliseconds(-1), new TestMetricsLogger())
            {
            }
        }

        private class PausingScriptHostBuilder : IScriptHostBuilder
        {
            private readonly DefaultScriptHostBuilder _inner;
            private readonly IOptionsMonitor<ScriptApplicationHostOptions> _options;

            public PausingScriptHostBuilder(IOptionsMonitor<ScriptApplicationHostOptions> options, IServiceProvider root, IServiceScopeFactory scope)
            {
                _inner = new DefaultScriptHostBuilder(options, root, scope);
                _options = options;
            }

            public IHost BuildHost(bool skipHostStartup, bool skipHostConfigurationParsing)
            {
                bool isStandby = _options.CurrentValue.ScriptPath == _standbyPath;

                _pauseBeforeHostBuild.WaitAsync().GetAwaiter().GetResult();
                _pauseBeforeHostBuild.Release();

                IHost host = _inner.BuildHost(skipHostStartup, skipHostConfigurationParsing);

                _buildCount.Wait();

                if (isStandby)
                {
                    _pauseAfterStandbyHostBuild.WaitAsync().GetAwaiter().GetResult();
                    _pauseAfterStandbyHostBuild.Release();
                }

                _buildCount.Release();

                return host;
            }
        }

        private class TestWebHookExtension : IExtensionConfigProvider, IAsyncConverter<HttpRequestMessage, HttpResponseMessage>
        {
            private readonly IWebHookProvider _webHookProvider;
            public TestWebHookExtension(IWebHookProvider webHookProvider)
            {
                _webHookProvider = webHookProvider;
            }
            public void Initialize(ExtensionConfigContext context)
            {
                _webHookProvider.GetUrl(this);
            }
            public Task<HttpResponseMessage> ConvertAsync(HttpRequestMessage input, CancellationToken cancellationToken)
            {
                throw new NotImplementedException();
            }
        }
    }
}<|MERGE_RESOLUTION|>--- conflicted
+++ resolved
@@ -345,9 +345,6 @@
         [Fact]
         public async Task Specialization_CustomStartupRemovesAzureWebJobsStorage()
         {
-<<<<<<< HEAD
-            var path = Path.Combine(Path.GetDirectoryName(new Uri(typeof(HostWarmupMiddleware).Assembly.Location).LocalPath), WarmUpConstants.PreJitFolderName, fileName);
-=======
             var storageValue = TestHelpers.GetTestConfiguration().GetWebJobsConnectionString("AzureWebJobsStorage");
 
             // We can't assume the placeholder has any environment variables specified by the customer.
@@ -378,7 +375,6 @@
                     var client = testServer.CreateClient();
                     var response = await client.GetAsync("api/warmup");
                     response.EnsureSuccessStatusCode();
->>>>>>> a64449b6
 
                     _environment.SetEnvironmentVariable(EnvironmentSettingNames.AzureWebsiteContainerReady, "1");
                     _environment.SetEnvironmentVariable(EnvironmentSettingNames.AzureWebsitePlaceholderMode, "0");
@@ -429,12 +425,6 @@
                 // This is required to force secrets to load.
                 _environment.SetEnvironmentVariable("WEBSITE_HOSTNAME", "test");
 
-<<<<<<< HEAD
-            var failurePercentage = (double)failedPrepares / successfulPrepares * 100;
-
-            // using 1% as approximate number of allowed failures before we need to regenrate a new PGO file.
-            Assert.True(failurePercentage < 1.0, $"Number of failed PGOs are more than 1 percent! Current number of failures are {failedPrepares}. This will definitely impact cold start! Time to regenrate PGOs and update the {fileName} file!");
-=======
                 using (var testServer = new TestServer(builder))
                 {
                     var client = testServer.CreateClient();
@@ -451,7 +441,6 @@
                     response.EnsureSuccessStatusCode();
                 }
             }
->>>>>>> a64449b6
         }
 
         private IWebHostBuilder CreateStandbyHostBuilder(params string[] functions)
