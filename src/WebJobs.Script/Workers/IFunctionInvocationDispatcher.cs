--- conflicted
+++ resolved
@@ -27,12 +27,10 @@
 
         Task<bool> RestartWorkerWithInvocationIdAsync(string invocationId);
 
-<<<<<<< HEAD
+        Task StartWorkerChannel();
+
         Task FinishInitialization(IEnumerable<FunctionMetadata> functions, CancellationToken cancellationToken = default);
 
         Task<IEnumerable<RawFunctionMetadata>> GetWorkerMetadata();
-=======
-        Task StartWorkerChannel();
->>>>>>> 3340b543
     }
 }