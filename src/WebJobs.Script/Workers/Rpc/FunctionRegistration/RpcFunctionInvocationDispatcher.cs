﻿// Copyright (c) .NET Foundation. All rights reserved.
// Licensed under the MIT License. See License.txt in the project root for license information.

using System;
using System.Collections.Concurrent;
using System.Collections.Generic;
using System.Linq;
using System.Reactive.Linq;
using System.Threading;
using System.Threading.Tasks;
using System.Threading.Tasks.Dataflow;
using Microsoft.AspNetCore.Hosting;
using Microsoft.Azure.WebJobs.Script.Config;
using Microsoft.Azure.WebJobs.Script.Description;
using Microsoft.Azure.WebJobs.Script.Diagnostics;
using Microsoft.Azure.WebJobs.Script.Eventing;
using Microsoft.Azure.WebJobs.Script.ManagedDependencies;
using Microsoft.Extensions.Logging;
using Microsoft.Extensions.Options;

using FunctionMetadata = Microsoft.Azure.WebJobs.Script.Description.FunctionMetadata;

namespace Microsoft.Azure.WebJobs.Script.Workers.Rpc
{
    internal class RpcFunctionInvocationDispatcher : IFunctionInvocationDispatcher
    {
        private readonly IMetricsLogger _metricsLogger;
        private readonly ILogger _logger;
        private readonly IRpcWorkerChannelFactory _rpcWorkerChannelFactory;
        private readonly IEnvironment _environment;
        private readonly IApplicationLifetime _applicationLifetime;
        private readonly SemaphoreSlim _startWorkerProcessLock = new SemaphoreSlim(1, 1);
        private readonly TimeSpan _thresholdBetweenRestarts = TimeSpan.FromMinutes(WorkerConstants.WorkerRestartErrorIntervalThresholdInMinutes);
        private readonly IOptions<WorkerConcurrencyOptions> _workerConcurrencyOptions;

        private IScriptEventManager _eventManager;
        private IEnumerable<RpcWorkerConfig> _workerConfigs;
        private IWebHostRpcWorkerChannelManager _webHostLanguageWorkerChannelManager;
        private IJobHostRpcWorkerChannelManager _jobHostLanguageWorkerChannelManager;
        private IDisposable _workerErrorSubscription;
        private IDisposable _workerRestartSubscription;
        private ScriptJobHostOptions _scriptOptions;
        private int _maxProcessCount;
        private IRpcFunctionInvocationDispatcherLoadBalancer _functionDispatcherLoadBalancer;
        private bool _disposed = false;
        private bool _disposing = false;
        private IOptions<ManagedDependencyOptions> _managedDependencyOptions;
        private string _workerRuntime;
        private Action _shutdownStandbyWorkerChannels;
        private IEnumerable<FunctionMetadata> _functions;
        private ConcurrentStack<WorkerErrorEvent> _languageWorkerErrors = new ConcurrentStack<WorkerErrorEvent>();
        private CancellationTokenSource _processStartCancellationToken = new CancellationTokenSource();
        private CancellationTokenSource _disposeToken = new CancellationTokenSource();
        private TimeSpan _processStartupInterval;
        private TimeSpan _restartWait;
        private TimeSpan _shutdownTimeout;
        private bool _workerIndexing;

        public RpcFunctionInvocationDispatcher(IOptions<ScriptJobHostOptions> scriptHostOptions,
            IMetricsLogger metricsLogger,
            IEnvironment environment,
            IApplicationLifetime applicationLifetime,
            IScriptEventManager eventManager,
            ILoggerFactory loggerFactory,
            IRpcWorkerChannelFactory rpcWorkerChannelFactory,
            IOptionsMonitor<LanguageWorkerOptions> languageWorkerOptions,
            IWebHostRpcWorkerChannelManager webHostLanguageWorkerChannelManager,
            IJobHostRpcWorkerChannelManager jobHostLanguageWorkerChannelManager,
            IOptions<ManagedDependencyOptions> managedDependencyOptions,
            IRpcFunctionInvocationDispatcherLoadBalancer functionDispatcherLoadBalancer,
            IOptions<WorkerConcurrencyOptions> workerConcurrencyOptions)
        {
            _metricsLogger = metricsLogger;
            _scriptOptions = scriptHostOptions.Value;
            _environment = environment;
            _applicationLifetime = applicationLifetime;
            _webHostLanguageWorkerChannelManager = webHostLanguageWorkerChannelManager;
            _jobHostLanguageWorkerChannelManager = jobHostLanguageWorkerChannelManager;
            _eventManager = eventManager;
            _workerConfigs = languageWorkerOptions.CurrentValue.WorkerConfigs;
            _managedDependencyOptions = managedDependencyOptions ?? throw new ArgumentNullException(nameof(managedDependencyOptions));
            _logger = loggerFactory.CreateLogger<RpcFunctionInvocationDispatcher>();
            _rpcWorkerChannelFactory = rpcWorkerChannelFactory;
            _workerRuntime = _environment.GetEnvironmentVariable(RpcWorkerConstants.FunctionWorkerRuntimeSettingName);
            _functionDispatcherLoadBalancer = functionDispatcherLoadBalancer;
<<<<<<< HEAD
            _workerIndexing = Utility.CanWorkerIndex(_workerConfigs, _environment);
=======
            _workerConcurrencyOptions = workerConcurrencyOptions;
>>>>>>> 3340b543
            State = FunctionInvocationDispatcherState.Default;

            _workerErrorSubscription = _eventManager.OfType<WorkerErrorEvent>()
               .Subscribe(WorkerError);
            _workerRestartSubscription = _eventManager.OfType<WorkerRestartEvent>()
               .Subscribe(WorkerRestart);

            _shutdownStandbyWorkerChannels = ShutdownWebhostLanguageWorkerChannels;
            _shutdownStandbyWorkerChannels = _shutdownStandbyWorkerChannels.Debounce(milliseconds: 5000);
        }

        public FunctionInvocationDispatcherState State { get; private set; }

        public int ErrorEventsThreshold { get; private set; }

        public IJobHostRpcWorkerChannelManager JobHostLanguageWorkerChannelManager => _jobHostLanguageWorkerChannelManager;

        internal ConcurrentStack<WorkerErrorEvent> LanguageWorkerErrors => _languageWorkerErrors;

        internal int MaxProcessCount => _maxProcessCount;

        internal IWebHostRpcWorkerChannelManager WebHostLanguageWorkerChannelManager => _webHostLanguageWorkerChannelManager;

        internal async Task InitializeJobhostLanguageWorkerChannelAsync()
        {
            await InitializeJobhostLanguageWorkerChannelAsync(0);
        }

        internal async Task InitializeJobhostLanguageWorkerChannelAsync(int attemptCount)
        {
            var rpcWorkerChannel = _rpcWorkerChannelFactory.Create(_scriptOptions.RootScriptPath, _workerRuntime, _metricsLogger, attemptCount, _workerConfigs);
            _jobHostLanguageWorkerChannelManager.AddChannel(rpcWorkerChannel);
            await rpcWorkerChannel.StartWorkerProcessAsync();
            _logger.LogDebug("Adding jobhost language worker channel for runtime: {language}. workerId:{id}", _workerRuntime, rpcWorkerChannel.Id);

            // if the worker is indexing, we will not have function metadata yet so we cannot perform these next three lines
            if (!_workerIndexing)
            {
                rpcWorkerChannel.SetupFunctionInvocationBuffers(_functions);
                rpcWorkerChannel.SendFunctionLoadRequests(_managedDependencyOptions.Value, _scriptOptions.FunctionTimeout);
                SetFunctionDispatcherStateToInitializedAndLog();
            }
        }

        private void SetFunctionDispatcherStateToInitializedAndLog()
        {
            State = FunctionInvocationDispatcherState.Initialized;
            // Do not change this log message. Vs Code relies on this to figure out when to attach debuger to the worker process.
            _logger.LogInformation("Worker process started and initialized.");
        }

        internal async Task InitializeWebhostLanguageWorkerChannel()
        {
            _logger.LogDebug("Creating new webhost language worker channel for runtime:{workerRuntime}.", _workerRuntime);
            IRpcWorkerChannel workerChannel = await _webHostLanguageWorkerChannelManager.InitializeChannelAsync(_workerRuntime);
<<<<<<< HEAD

            // if the worker is indexing, we will not have function metadata yet so we cannot perform the next two lines
            if (!_workerIndexing)
            {
                workerChannel.SetupFunctionInvocationBuffers(_functions);
                workerChannel.SendFunctionLoadRequests(_managedDependencyOptions.Value, _scriptOptions.FunctionTimeout);
            }
=======
            workerChannel.SetupFunctionInvocationBuffers(_functions);
            workerChannel.SendFunctionLoadRequests(_managedDependencyOptions.Value, _scriptOptions.FunctionTimeout);
            SetFunctionDispatcherStateToInitializedAndLog();
>>>>>>> 3340b543
        }

        internal async void ShutdownWebhostLanguageWorkerChannels()
        {
            _logger.LogDebug("{workerRuntimeConstant}={value}. Will shutdown all the worker channels that started in placeholder mode", RpcWorkerConstants.FunctionWorkerRuntimeSettingName, _workerRuntime);
            await _webHostLanguageWorkerChannelManager?.ShutdownChannelsAsync();
        }

        private void SetDispatcherStateToInitialized(Dictionary<string, TaskCompletionSource<IRpcWorkerChannel>> webhostLanguageWorkerChannel = null)
        {
            // RanToCompletion indicates successful process startup
            if (State != FunctionInvocationDispatcherState.Initialized
                && webhostLanguageWorkerChannel != null
                && webhostLanguageWorkerChannel.Where(a => a.Value.Task.Status == TaskStatus.RanToCompletion).Any())
            {
                SetFunctionDispatcherStateToInitializedAndLog();
            }
        }

        private void StartWorkerProcesses(int startIndex, Func<Task> startAction, bool initializeDispatcher = false, Dictionary<string, TaskCompletionSource<IRpcWorkerChannel>> webhostLanguageWorkerChannel = null)
        {
            Task.Run(async () =>
            {
                for (var count = startIndex; count < _maxProcessCount
                    && !_processStartCancellationToken.IsCancellationRequested; count++)
                {
                    if (_environment.IsWorkerDynamicConcurrencyEnabled() && count > 0)
                    {
                        // Make sure only one worker is started if concurrency is enabled
                        break;
                    }
                    try
                    {
                        await startAction();

                        // It is necessary that webhostLanguageWorkerChannel.Any() happens in this thread since 'startAction()' above modifies this collection.
                        if (initializeDispatcher)
                        {
                            SetDispatcherStateToInitialized(webhostLanguageWorkerChannel);
                        }

                        await Task.Delay(_processStartupInterval);
                    }
                    catch (Exception ex)
                    {
                        _logger.LogError(ex, $"Failed to start a new language worker for runtime: {_workerRuntime}.");
                    }
                }

                // It is necessary that webhostLanguageWorkerChannel.Any() happens in this thread since 'startAction()' above can modify this collection.
                // WebhostLanguageWorkerChannel can be initialized and process started up outside of StartWorkerProcesses as well, hence the statement here.
                if (initializeDispatcher)
                {
                    SetDispatcherStateToInitialized(webhostLanguageWorkerChannel);
                }
            }, _processStartCancellationToken.Token);
        }

        public async Task InitializeAsync(IEnumerable<FunctionMetadata> functions, CancellationToken cancellationToken = default)
        {
            cancellationToken.ThrowIfCancellationRequested();

            var placeholderModeEnabled = _environment.IsPlaceholderModeEnabled();
            _logger.LogDebug($"Placeholder mode is enabled: {placeholderModeEnabled}");

            if (placeholderModeEnabled)
            {
                return;
            }

            _workerRuntime = _workerRuntime ?? _environment.GetEnvironmentVariable(EnvironmentSettingNames.FunctionWorkerRuntime);
            if (string.IsNullOrEmpty(_workerRuntime) || _workerRuntime.Equals(RpcWorkerConstants.DotNetLanguageWorkerName, StringComparison.InvariantCultureIgnoreCase))
            {
                // Shutdown any placeholder channels for empty function apps or dotnet function apps.
                // This is needed as specilization does not kill standby placeholder channels if worker runtime is not set.
                // Debouce to ensure this does not effect cold start
                _shutdownStandbyWorkerChannels();
                return;
            }

            var workerConfig = _workerConfigs.Where(c => c.Description.Language.Equals(_workerRuntime, StringComparison.InvariantCultureIgnoreCase)).FirstOrDefault();
            if (workerConfig == null && (functions == null || functions.Count() == 0))
            {
                // Only throw if workerConfig is null AND some functions have been found.
                // With .NET out-of-proc, worker config comes from functions.
                throw new InvalidOperationException($"WorkerConfig for runtime: {_workerRuntime} not found");
            }

            if ((functions == null || functions.Count() == 0) && !_workerIndexing)
            {
                // do not initialize function dispatcher if there are no functions, unless the worker is indexing
                _logger.LogDebug("RpcFunctionInvocationDispatcher received no functions");
                return;
            }
<<<<<<< HEAD

            _functions = functions ?? new List<FunctionMetadata>();

            _maxProcessCount = workerConfig.CountOptions.ProcessCount;
=======
            _maxProcessCount = _environment.IsWorkerDynamicConcurrencyEnabled()
                ? _workerConcurrencyOptions.Value.MaxWorkerCount : workerConfig.CountOptions.ProcessCount;
>>>>>>> 3340b543
            _processStartupInterval = workerConfig.CountOptions.ProcessStartupInterval;
            _restartWait = workerConfig.CountOptions.ProcessRestartInterval;
            _shutdownTimeout = workerConfig.CountOptions.ProcessShutdownTimeout;
            ErrorEventsThreshold = 3 * _maxProcessCount;

            if (Utility.IsSupportedRuntime(_workerRuntime, _workerConfigs))
            {
                State = FunctionInvocationDispatcherState.Initializing;
                Dictionary<string, TaskCompletionSource<IRpcWorkerChannel>> webhostLanguageWorkerChannels = _webHostLanguageWorkerChannelManager.GetChannels(_workerRuntime);
                if (webhostLanguageWorkerChannels != null)
                {
                    int countOfReadyChannels = 0;
                    foreach (string workerId in webhostLanguageWorkerChannels.Keys.ToList())
                    {
                        if (webhostLanguageWorkerChannels.TryGetValue(workerId, out TaskCompletionSource<IRpcWorkerChannel> initializedLanguageWorkerChannelTask))
                        {
                            _logger.LogDebug("Found initialized language worker channel for runtime: {workerRuntime} workerId:{workerId}", _workerRuntime, workerId);
                            try
                            {
                                IRpcWorkerChannel initializedLanguageWorkerChannel = await initializedLanguageWorkerChannelTask.Task;
<<<<<<< HEAD

                                // if worker is not indexing, then _functions is populated and we can set up invocation buffers and send load requests
                                if (!_workerIndexing)
                                {
                                    initializedLanguageWorkerChannel.SetupFunctionInvocationBuffers(_functions);
                                    initializedLanguageWorkerChannel.SendFunctionLoadRequests(_managedDependencyOptions.Value, _scriptOptions.FunctionTimeout);
                                }
=======
                                initializedLanguageWorkerChannel.SetupFunctionInvocationBuffers(_functions);
                                initializedLanguageWorkerChannel.SendFunctionLoadRequests(_managedDependencyOptions.Value, _scriptOptions.FunctionTimeout);
                                ++countOfReadyChannels;
>>>>>>> 3340b543
                            }
                            catch (Exception ex)
                            {
                                _logger.LogWarning(ex, "Removing errored webhost language worker channel for runtime: {workerRuntime} workerId:{workerId}", _workerRuntime, workerId);
                                await _webHostLanguageWorkerChannelManager.ShutdownChannelIfExistsAsync(_workerRuntime, workerId, ex);
                            }
                        }
                    }
                    StartWorkerProcesses(countOfReadyChannels, InitializeWebhostLanguageWorkerChannel, true, _webHostLanguageWorkerChannelManager.GetChannels(_workerRuntime));
                }
                else
                {
                    // if _workerIndexing, initialize a single channel and let the rest start up the background
                    if (_workerIndexing)
                    {
                        await InitializeJobhostLanguageWorkerChannelAsync();
                        StartWorkerProcesses(1, InitializeJobhostLanguageWorkerChannelAsync);
                    }
                    else
                    {
                        StartWorkerProcesses(0, InitializeJobhostLanguageWorkerChannelAsync);
                    }
                }
            }
        }

        // Gets metadata from worker
        public async Task<IEnumerable<RawFunctionMetadata>> GetWorkerMetadata()
        {
            var channels = (await GetAllWorkerChannelsAsync()).ToArray();
            if (channels.Length > 0)
            {
                return await channels.First().GetFunctionMetadata();
            }
            return null;
        }

        // Second part of split InitializeAsync - can only be done after the host receives function metadata from worker
        public async Task FinishInitialization(IEnumerable<FunctionMetadata> functions, CancellationToken cancellationToken = default)
        {
            cancellationToken.ThrowIfCancellationRequested();

            if (_environment.IsPlaceholderModeEnabled())
            {
                return;
            }

            _functions = functions;

            if (functions == null || functions.Count() == 0)
            {
                // do not setup invocation buffers or send load requests if there are no valid functions
                _logger.LogDebug("RpcFunctionInvocationDispatcher received no functions from WorkerFunctionMetadatProvider.");
                return;
            }

            if (Utility.IsSupportedRuntime(_workerRuntime, _workerConfigs))
            {
                IEnumerable<IRpcWorkerChannel> channels = await GetAllWorkerChannelsAsync();
                foreach (IRpcWorkerChannel initializedLanguageWorkerChannel in channels)
                {
                    initializedLanguageWorkerChannel.SetupFunctionInvocationBuffers(_functions);
                    initializedLanguageWorkerChannel.SendFunctionLoadRequests(_managedDependencyOptions.Value, _scriptOptions.FunctionTimeout);
                }
                SetFunctionDispatcherStateToInitializedAndLog();
            }
        }

        public async Task<IDictionary<string, WorkerStatus>> GetWorkerStatusesAsync()
        {
            var workerChannels = (await GetInitializedWorkerChannelsAsync()).ToArray();
            _logger.LogDebug($"[HostMonitor] Checking worker statuses (Count={workerChannels.Length})");

            // invoke the requests to each channel in parallel
            var workerStatuses = new Dictionary<string, WorkerStatus>(StringComparer.OrdinalIgnoreCase);
            var tasks = new List<Task<WorkerStatus>>();
            foreach (var channel in workerChannels)
            {
                tasks.Add(channel.GetWorkerStatusAsync());
            }

            await Task.WhenAll(tasks);

            for (int i = 0; i < workerChannels.Length; i++)
            {
                var workerChannel = workerChannels[i];
                var workerStatus = tasks[i].Result;
                _logger.LogDebug($"[HostMonitor] Worker status: ID={workerChannel.Id}, Latency={Math.Round(workerStatus.Latency.TotalMilliseconds)}ms");
                workerStatuses.Add(workerChannel.Id, workerStatus);
            }

            return workerStatuses;
        }

        public async Task ShutdownAsync()
        {
            _logger.LogDebug($"Waiting for {nameof(RpcFunctionInvocationDispatcher)} to shutdown");
            Task timeoutTask = Task.Delay(_shutdownTimeout);
            IList<Task> workerChannelTasks = (await GetInitializedWorkerChannelsAsync()).Select(a => a.DrainInvocationsAsync()).ToList();
            Task completedTask = await Task.WhenAny(timeoutTask, Task.WhenAll(workerChannelTasks));

            if (completedTask.Equals(timeoutTask))
            {
                _logger.LogDebug($"Draining invocations from language worker channel timed out. Shutting down '{nameof(RpcFunctionInvocationDispatcher)}'");
            }
            else
            {
                _logger.LogDebug($"Draining invocations from language worker channel completed. Shutting down '{nameof(RpcFunctionInvocationDispatcher)}'");
            }
        }

        public async Task InvokeAsync(ScriptInvocationContext invocationContext)
        {
            // This could throw if no initialized workers are found. Shut down instance and retry.
            IEnumerable<IRpcWorkerChannel> workerChannels = await GetInitializedWorkerChannelsAsync();
            var rpcWorkerChannel = _functionDispatcherLoadBalancer.GetLanguageWorkerChannel(workerChannels);
            if (rpcWorkerChannel.FunctionInputBuffers.TryGetValue(invocationContext.FunctionMetadata.GetFunctionId(), out BufferBlock<ScriptInvocationContext> bufferBlock))
            {
                _logger.LogTrace("Posting invocation id:{InvocationId} on workerId:{workerChannelId}", invocationContext.ExecutionContext.InvocationId, rpcWorkerChannel.Id);
                rpcWorkerChannel.FunctionInputBuffers[invocationContext.FunctionMetadata.GetFunctionId()].Post(invocationContext);
            }
            else
            {
                throw new InvalidOperationException($"Function:{invocationContext.FunctionMetadata.Name} is not loaded by the language worker: {rpcWorkerChannel.Id}");
            }
        }

        internal async Task<IEnumerable<IRpcWorkerChannel>> GetAllWorkerChannelsAsync()
        {
            var webhostChannelDictionary = _webHostLanguageWorkerChannelManager.GetChannels(_workerRuntime);
            List<IRpcWorkerChannel> webhostChannels = null;
            if (webhostChannelDictionary != null)
            {
                webhostChannels = new List<IRpcWorkerChannel>();
                foreach (var pair in webhostChannelDictionary)
                {
                    var workerChannel = await pair.Value.Task;
                    webhostChannels.Add(workerChannel);
                }
            }

            IEnumerable<IRpcWorkerChannel> workerChannels = webhostChannels == null ? _jobHostLanguageWorkerChannelManager.GetChannels() : webhostChannels.Union(_jobHostLanguageWorkerChannelManager.GetChannels());
            return workerChannels;
        }

        internal async Task<IEnumerable<IRpcWorkerChannel>> GetInitializedWorkerChannelsAsync()
        {
            IEnumerable<IRpcWorkerChannel> workerChannels = await GetAllWorkerChannelsAsync();
            IEnumerable<IRpcWorkerChannel> initializedWorkers = workerChannels.Where(ch => ch.IsChannelReadyForInvocations());
            if (initializedWorkers.Count() > _maxProcessCount)
            {
                throw new InvalidOperationException($"Number of initialized language workers exceeded:{initializedWorkers.Count()} exceeded maxProcessCount: {_maxProcessCount}");
            }

            return initializedWorkers;
        }

        public async void WorkerError(WorkerErrorEvent workerError)
        {
            if (_disposing || _disposed)
            {
                return;
            }

            if (string.Equals(_workerRuntime, workerError.Language))
            {
                _logger.LogDebug("Handling WorkerErrorEvent for runtime:{runtime}, workerId:{workerId}. Failed with: {exception}", workerError.Language, _workerRuntime, workerError.Exception);
                AddOrUpdateErrorBucket(workerError);
                await DisposeAndRestartWorkerChannel(workerError.Language, workerError.WorkerId, workerError.Exception);
            }
            else
            {
                _logger.LogDebug("Received WorkerErrorEvent for runtime:{runtime}, workerId:{workerId}", workerError.Language, workerError.WorkerId);
                _logger.LogDebug("WorkerErrorEvent runtime:{runtime} does not match current runtime:{currentRuntime}. Failed with: {exception}", workerError.Language, _workerRuntime, workerError.Exception);
            }
        }

        public async void WorkerRestart(WorkerRestartEvent workerRestart)
        {
            if (_disposing || _disposed)
            {
                return;
            }

            _logger.LogDebug("Handling WorkerRestartEvent for runtime:{runtime}, workerId:{workerId}", workerRestart.Language, workerRestart.WorkerId);
            await DisposeAndRestartWorkerChannel(workerRestart.Language, workerRestart.WorkerId);
        }

        public async Task StartWorkerChannel()
        {
            await StartWorkerChannel(null);
        }

        private async Task DisposeAndRestartWorkerChannel(string runtime, string workerId, Exception workerException = null)
        {
            if (_disposing || _disposed)
            {
                return;
            }

            _logger.LogDebug("Attempting to dispose webhost or jobhost channel for workerId: '{channelId}', runtime: '{language}'", workerId, runtime);
            bool isWebHostChannelDisposed = await _webHostLanguageWorkerChannelManager.ShutdownChannelIfExistsAsync(runtime, workerId, workerException);
            bool isJobHostChannelDisposed = false;
            if (!isWebHostChannelDisposed)
            {
                isJobHostChannelDisposed = await _jobHostLanguageWorkerChannelManager.ShutdownChannelIfExistsAsync(workerId, workerException);
            }

            if (!isWebHostChannelDisposed && !isJobHostChannelDisposed)
            {
                _logger.LogDebug("Did not find WebHost or JobHost channel to dispose for workerId: '{channelId}', runtime: '{language}'", workerId, runtime);
            }

            if (ShouldRestartWorkerChannel(runtime, isWebHostChannelDisposed, isJobHostChannelDisposed))
            {
                // Set state to "WorkerProcessRestarting" if there are no other workers to handle work
                if ((await GetInitializedWorkerChannelsAsync()).Count() == 0)
                {
                    State = FunctionInvocationDispatcherState.WorkerProcessRestarting;
                    _logger.LogDebug("No initialized worker channels for runtime '{runtime}'. Delaying future invocations", runtime);
                }
                // Restart worker channel
                _logger.LogDebug("Restarting worker channel for runtime: '{runtime}'", runtime);
                await StartWorkerChannel(runtime);
                // State is set back to "Initialized" when worker channel is up again
            }
            else
            {
                _logger.LogDebug("Skipping worker channel restart for errored worker runtime: '{runtime}', current runtime: '{currentRuntime}', isWebHostChannel: '{isWebHostChannel}', isJobHostChannel: '{isJobHostChannel}'",
                    runtime, _workerRuntime, isWebHostChannelDisposed, isJobHostChannelDisposed);
            }
        }

        internal bool ShouldRestartWorkerChannel(string runtime, bool isWebHostChannel, bool isJobHostChannel)
        {
            return string.Equals(_workerRuntime, runtime, StringComparison.InvariantCultureIgnoreCase) && (isWebHostChannel || isJobHostChannel);
        }

        private async Task StartWorkerChannel(string runtime)
        {
            if (_disposing || _disposed)
            {
                return;
            }

            if (string.IsNullOrEmpty(runtime))
            {
                runtime = _workerRuntime;
            }

            if (_languageWorkerErrors.Count < ErrorEventsThreshold)
            {
                try
                {
                    // Issue only one restart at a time.
                    await _startWorkerProcessLock.WaitAsync();
                    await InitializeJobhostLanguageWorkerChannelAsync(_languageWorkerErrors.Count);
                }
                finally
                {
                    // Wait before releasing the lock to give time for the process to startup and initialize.
                    try
                    {
                        await Task.Delay(_restartWait, _disposeToken.Token);
                        _startWorkerProcessLock.Release();
                    }
                    catch (TaskCanceledException)
                    {
                    }
                }
            }
            else if (_jobHostLanguageWorkerChannelManager.GetChannels().Count() == 0)
            {
                _logger.LogError("Exceeded language worker restart retry count for runtime:{runtime}. Shutting down and proactively recycling the Functions Host to recover", runtime);
                _applicationLifetime.StopApplication();
            }
        }

        private void AddOrUpdateErrorBucket(WorkerErrorEvent currentErrorEvent)
        {
            if (_languageWorkerErrors.TryPeek(out WorkerErrorEvent top))
            {
                if ((currentErrorEvent.CreatedAt - top.CreatedAt) > _thresholdBetweenRestarts)
                {
                    while (!_languageWorkerErrors.IsEmpty)
                    {
                        _languageWorkerErrors.TryPop(out WorkerErrorEvent popped);
                        _logger.LogDebug($"Popping out errorEvent createdAt: '{popped.CreatedAt}' workerId: '{popped.WorkerId}'");
                    }
                }
            }
            _languageWorkerErrors.Push(currentErrorEvent);
        }

        protected virtual void Dispose(bool disposing)
        {
            if (!_disposed)
            {
                if (_disposing)
                {
                    _logger.LogDebug("Disposing FunctionDispatcher");
                    _disposeToken.Cancel();
                    _disposeToken.Dispose();
                    _startWorkerProcessLock.Dispose();
                    _workerErrorSubscription.Dispose();
                    _workerRestartSubscription.Dispose();
                    _processStartCancellationToken.Cancel();
                    _processStartCancellationToken.Dispose();
                    _jobHostLanguageWorkerChannelManager.ShutdownChannels();
                }

                State = FunctionInvocationDispatcherState.Disposed;
                _disposed = true;
            }
        }

        public void Dispose()
        {
            _disposing = true;
            State = FunctionInvocationDispatcherState.Disposing;
            Dispose(true);
        }

        public async Task<bool> RestartWorkerWithInvocationIdAsync(string invocationId)
        {
            // Dispose and restart errored channel with the particular invocation id
            var channels = await GetInitializedWorkerChannelsAsync();
            foreach (var channel in channels)
            {
                if (channel.IsExecutingInvocation(invocationId))
                {
                    _logger.LogDebug($"Restarting channel with workerId: '{channel.Id}' that is executing invocation: '{invocationId}' and timed out.");
                    await DisposeAndRestartWorkerChannel(_workerRuntime, channel.Id);
                    return true;
                }
            }
            return false;
        }
    }
}<|MERGE_RESOLUTION|>--- conflicted
+++ resolved
@@ -83,11 +83,8 @@
             _rpcWorkerChannelFactory = rpcWorkerChannelFactory;
             _workerRuntime = _environment.GetEnvironmentVariable(RpcWorkerConstants.FunctionWorkerRuntimeSettingName);
             _functionDispatcherLoadBalancer = functionDispatcherLoadBalancer;
-<<<<<<< HEAD
+            _workerConcurrencyOptions = workerConcurrencyOptions;
             _workerIndexing = Utility.CanWorkerIndex(_workerConfigs, _environment);
-=======
-            _workerConcurrencyOptions = workerConcurrencyOptions;
->>>>>>> 3340b543
             State = FunctionInvocationDispatcherState.Default;
 
             _workerErrorSubscription = _eventManager.OfType<WorkerErrorEvent>()
@@ -143,19 +140,14 @@
         {
             _logger.LogDebug("Creating new webhost language worker channel for runtime:{workerRuntime}.", _workerRuntime);
             IRpcWorkerChannel workerChannel = await _webHostLanguageWorkerChannelManager.InitializeChannelAsync(_workerRuntime);
-<<<<<<< HEAD
 
             // if the worker is indexing, we will not have function metadata yet so we cannot perform the next two lines
             if (!_workerIndexing)
             {
                 workerChannel.SetupFunctionInvocationBuffers(_functions);
                 workerChannel.SendFunctionLoadRequests(_managedDependencyOptions.Value, _scriptOptions.FunctionTimeout);
-            }
-=======
-            workerChannel.SetupFunctionInvocationBuffers(_functions);
-            workerChannel.SendFunctionLoadRequests(_managedDependencyOptions.Value, _scriptOptions.FunctionTimeout);
-            SetFunctionDispatcherStateToInitializedAndLog();
->>>>>>> 3340b543
+                SetFunctionDispatcherStateToInitializedAndLog();
+            }
         }
 
         internal async void ShutdownWebhostLanguageWorkerChannels()
@@ -250,15 +242,10 @@
                 _logger.LogDebug("RpcFunctionInvocationDispatcher received no functions");
                 return;
             }
-<<<<<<< HEAD
 
             _functions = functions ?? new List<FunctionMetadata>();
-
-            _maxProcessCount = workerConfig.CountOptions.ProcessCount;
-=======
             _maxProcessCount = _environment.IsWorkerDynamicConcurrencyEnabled()
                 ? _workerConcurrencyOptions.Value.MaxWorkerCount : workerConfig.CountOptions.ProcessCount;
->>>>>>> 3340b543
             _processStartupInterval = workerConfig.CountOptions.ProcessStartupInterval;
             _restartWait = workerConfig.CountOptions.ProcessRestartInterval;
             _shutdownTimeout = workerConfig.CountOptions.ProcessShutdownTimeout;
@@ -279,19 +266,14 @@
                             try
                             {
                                 IRpcWorkerChannel initializedLanguageWorkerChannel = await initializedLanguageWorkerChannelTask.Task;
-<<<<<<< HEAD
 
                                 // if worker is not indexing, then _functions is populated and we can set up invocation buffers and send load requests
                                 if (!_workerIndexing)
                                 {
                                     initializedLanguageWorkerChannel.SetupFunctionInvocationBuffers(_functions);
                                     initializedLanguageWorkerChannel.SendFunctionLoadRequests(_managedDependencyOptions.Value, _scriptOptions.FunctionTimeout);
+                                    ++countOfReadyChannels;
                                 }
-=======
-                                initializedLanguageWorkerChannel.SetupFunctionInvocationBuffers(_functions);
-                                initializedLanguageWorkerChannel.SendFunctionLoadRequests(_managedDependencyOptions.Value, _scriptOptions.FunctionTimeout);
-                                ++countOfReadyChannels;
->>>>>>> 3340b543
                             }
                             catch (Exception ex)
                             {
