﻿// Copyright (c) .NET Foundation. All rights reserved.
// Licensed under the MIT License. See License.txt in the project root for license information.

using System;
using System.Collections.Concurrent;
using System.Collections.Generic;
using System.Linq;
using System.Reactive.Linq;
using System.Threading;
using System.Threading.Tasks;
using System.Threading.Tasks.Dataflow;
using Microsoft.AspNetCore.Hosting;
using Microsoft.Azure.WebJobs.Script.Config;
using Microsoft.Azure.WebJobs.Script.Description;
using Microsoft.Azure.WebJobs.Script.Diagnostics;
using Microsoft.Azure.WebJobs.Script.Eventing;
using Microsoft.Azure.WebJobs.Script.Grpc;
using Microsoft.Azure.WebJobs.Script.ManagedDependencies;
using Microsoft.Extensions.Logging;
using Microsoft.Extensions.Options;

using FunctionMetadata = Microsoft.Azure.WebJobs.Script.Description.FunctionMetadata;

namespace Microsoft.Azure.WebJobs.Script.Workers.Rpc
{
    internal class RpcFunctionInvocationDispatcher : IFunctionInvocationDispatcher
    {
        private readonly IMetricsLogger _metricsLogger;
        private readonly ILogger _logger;
        private readonly IRpcWorkerChannelFactory _rpcWorkerChannelFactory;
        private readonly IEnvironment _environment;
        private readonly IApplicationLifetime _applicationLifetime;
        private readonly SemaphoreSlim _restartWorkerProcessSLock = new SemaphoreSlim(1, 1);
        private readonly TimeSpan _thresholdBetweenRestarts = TimeSpan.FromMinutes(WorkerConstants.WorkerRestartErrorIntervalThresholdInMinutes);

        private IScriptEventManager _eventManager;
        private IEnumerable<RpcWorkerConfig> _workerConfigs;
        private IWebHostRpcWorkerChannelManager _webHostLanguageWorkerChannelManager;
        private IJobHostRpcWorkerChannelManager _jobHostLanguageWorkerChannelManager;
        private IDisposable _workerErrorSubscription;
        private IDisposable _workerRestartSubscription;
        private ScriptJobHostOptions _scriptOptions;
        private int _maxProcessCount;
        private IRpcFunctionInvocationDispatcherLoadBalancer _functionDispatcherLoadBalancer;
        private bool _disposed = false;
        private bool _disposing = false;
        private IOptions<ManagedDependencyOptions> _managedDependencyOptions;
        private string _workerRuntime;
        private Action _shutdownStandbyWorkerChannels;
        private IEnumerable<FunctionMetadata> _functions;
        private ConcurrentStack<WorkerErrorEvent> _languageWorkerErrors = new ConcurrentStack<WorkerErrorEvent>();
        private CancellationTokenSource _processStartCancellationToken = new CancellationTokenSource();
        private CancellationTokenSource _disposeToken = new CancellationTokenSource();
<<<<<<< HEAD
        private int _processStartupInterval;
        private bool _workerIndexing;
        private ConcurrentBag<IRpcWorkerChannel> _channels = new ConcurrentBag<IRpcWorkerChannel>();
        private List<FunctionMetadata> _rawMetadata = new List<FunctionMetadata>();
=======
        private TimeSpan _processStartupInterval;
        private TimeSpan _restartWait;
        private TimeSpan _shutdownTimeout;
>>>>>>> 13efaeb0

        public RpcFunctionInvocationDispatcher(IOptions<ScriptJobHostOptions> scriptHostOptions,
            IMetricsLogger metricsLogger,
            IEnvironment environment,
            IApplicationLifetime applicationLifetime,
            IScriptEventManager eventManager,
            ILoggerFactory loggerFactory,
            IRpcWorkerChannelFactory rpcWorkerChannelFactory,
            IOptionsMonitor<LanguageWorkerOptions> languageWorkerOptions,
            IWebHostRpcWorkerChannelManager webHostLanguageWorkerChannelManager,
            IJobHostRpcWorkerChannelManager jobHostLanguageWorkerChannelManager,
            IOptions<ManagedDependencyOptions> managedDependencyOptions,
            IRpcFunctionInvocationDispatcherLoadBalancer functionDispatcherLoadBalancer)
        {
            _metricsLogger = metricsLogger;
            _scriptOptions = scriptHostOptions.Value;
            _environment = environment;
            _applicationLifetime = applicationLifetime;
            _webHostLanguageWorkerChannelManager = webHostLanguageWorkerChannelManager;
            _jobHostLanguageWorkerChannelManager = jobHostLanguageWorkerChannelManager;
            _eventManager = eventManager;
            _workerConfigs = languageWorkerOptions.CurrentValue.WorkerConfigs;
            _managedDependencyOptions = managedDependencyOptions ?? throw new ArgumentNullException(nameof(managedDependencyOptions));
            _logger = loggerFactory.CreateLogger<RpcFunctionInvocationDispatcher>();
            _rpcWorkerChannelFactory = rpcWorkerChannelFactory;
            _workerRuntime = _environment.GetEnvironmentVariable(RpcWorkerConstants.FunctionWorkerRuntimeSettingName);
            _functionDispatcherLoadBalancer = functionDispatcherLoadBalancer;
            State = FunctionInvocationDispatcherState.Default;

            _workerErrorSubscription = _eventManager.OfType<WorkerErrorEvent>()
               .Subscribe(WorkerError);
            _workerRestartSubscription = _eventManager.OfType<WorkerRestartEvent>()
               .Subscribe(WorkerRestart);

            _shutdownStandbyWorkerChannels = ShutdownWebhostLanguageWorkerChannels;
            _shutdownStandbyWorkerChannels = _shutdownStandbyWorkerChannels.Debounce(milliseconds: 5000);
        }

        public FunctionInvocationDispatcherState State { get; private set; }

        public int ErrorEventsThreshold { get; private set; }

        public IJobHostRpcWorkerChannelManager JobHostLanguageWorkerChannelManager => _jobHostLanguageWorkerChannelManager;

        internal ConcurrentStack<WorkerErrorEvent> LanguageWorkerErrors => _languageWorkerErrors;

        internal int MaxProcessCount => _maxProcessCount;

        internal IWebHostRpcWorkerChannelManager WebHostLanguageWorkerChannelManager => _webHostLanguageWorkerChannelManager;

        internal async Task InitializeJobhostLanguageWorkerChannelAsync()
        {
            await InitializeJobhostLanguageWorkerChannelAsync(0);
        }

        internal async Task InitializeJobhostLanguageWorkerChannelAsync(int attemptCount)
        {
            var rpcWorkerChannel = _rpcWorkerChannelFactory.Create(_scriptOptions.RootScriptPath, _workerRuntime, _metricsLogger, attemptCount, _workerConfigs);
            _jobHostLanguageWorkerChannelManager.AddChannel(rpcWorkerChannel);
            await rpcWorkerChannel.StartWorkerProcessAsync();
            _logger.LogDebug("Adding jobhost language worker channel for runtime: {language}. workerId:{id}", _workerRuntime, rpcWorkerChannel.Id);
            _channels.Add(rpcWorkerChannel);

            // if the worker is indexing, we will not have function metadata yet so we cannot perform these next three lines
            if (!_workerIndexing)
            {
                rpcWorkerChannel.SetupFunctionInvocationBuffers(_functions);
                rpcWorkerChannel.SendFunctionLoadRequests(_managedDependencyOptions.Value, _scriptOptions.FunctionTimeout);
                SetFunctionDispatcherStateToInitializedAndLog();
            }
        }

        private void SetFunctionDispatcherStateToInitializedAndLog()
        {
            State = FunctionInvocationDispatcherState.Initialized;
            // Do not change this log message. Vs Code relies on this to figure out when to attach debuger to the worker process.
            _logger.LogInformation("Worker process started and initialized.");
        }

        internal async Task InitializeWebhostLanguageWorkerChannel()
        {
            _logger.LogDebug("Creating new webhost language worker channel for runtime:{workerRuntime}.", _workerRuntime);
            IRpcWorkerChannel workerChannel = await _webHostLanguageWorkerChannelManager.InitializeChannelAsync(_workerRuntime);
            _channels.Add(workerChannel);

            // if the worker is indexing, we will not have function metadata yet so we cannot perform the next two lines
            if (!_workerIndexing)
            {
                workerChannel.SetupFunctionInvocationBuffers(_functions);
                workerChannel.SendFunctionLoadRequests(_managedDependencyOptions.Value, _scriptOptions.FunctionTimeout);
            }
        }

        internal async void ShutdownWebhostLanguageWorkerChannels()
        {
            _logger.LogDebug("{workerRuntimeConstant}={value}. Will shutdown all the worker channels that started in placeholder mode", RpcWorkerConstants.FunctionWorkerRuntimeSettingName, _workerRuntime);
            await _webHostLanguageWorkerChannelManager?.ShutdownChannelsAsync();
        }

        private void StartWorkerProcesses(int startIndex, Func<Task> startAction, bool initializeDispatcher = false, Dictionary<string, TaskCompletionSource<IRpcWorkerChannel>> webhostLanguageWorkerChannel = null)
        {
            Task.Run(async () =>
            {
                for (var count = startIndex; count < _maxProcessCount
                    && !_processStartCancellationToken.IsCancellationRequested; count++)
                {
                    try
                    {
                        await startAction();

                        // It is necessary that webhostLanguageWorkerChannel.Any() happens in this thread since 'startAction()' above modifies this collection.
                        if (initializeDispatcher
                            && State != FunctionInvocationDispatcherState.Initialized
                            && (webhostLanguageWorkerChannel != null && webhostLanguageWorkerChannel.Any()))
                        {
                            SetFunctionDispatcherStateToInitializedAndLog();
                        }

                        await Task.Delay(_processStartupInterval);
                    }
                    catch (Exception ex)
                    {
                        _logger.LogError(ex, $"Failed to start a new language worker for runtime: {_workerRuntime}.");
                    }
                }
            }, _processStartCancellationToken.Token);
        }

        public async Task InitializeAsync(IEnumerable<FunctionMetadata> functions, CancellationToken cancellationToken = default)
        {
            cancellationToken.ThrowIfCancellationRequested();

            if (_environment.IsPlaceholderModeEnabled())
            {
                return;
            }

            _workerRuntime = _workerRuntime ?? _environment.GetEnvironmentVariable(EnvironmentSettingNames.FunctionWorkerRuntime);
            var workerConfig = _workerConfigs.Where(c => c.Description.Language.Equals(_workerRuntime, StringComparison.OrdinalIgnoreCase)).FirstOrDefault();
            if (workerConfig == null)
            {
                // Only throw if workerConfig is null AND some functions have been found.
                // With .NET out-of-proc, worker config comes from functions.
                throw new InvalidOperationException($"WorkerCofig for runtime: {_workerRuntime} not found");
            }

            // if worker indexing feature flag is enabled and worker is capable of indexing, go down worker indexing code path
            if (FeatureFlags.IsEnabled(ScriptConstants.FeatureFlagEnableWorkerIndexing) && workerConfig.Description.WorkerIndexing.Equals("true"))
            {
                _workerIndexing = true;
            }

            if ((functions == null || functions.Count() == 0) && !_workerIndexing)
            {
                // do not initialize function dispatcher if there are no functions, unless the worker is indexing
                return;
            }

            _functions = functions ?? new List<FunctionMetadata>();

            if (string.IsNullOrEmpty(_workerRuntime) || _workerRuntime.Equals(RpcWorkerConstants.DotNetLanguageWorkerName, StringComparison.InvariantCultureIgnoreCase))
            {
                // Shutdown any placeholder channels for empty function apps or dotnet function apps.
                // This is needed as specilization does not kill standby placeholder channels if worker runtime is not set.
                // Debouce to ensure this does not effect cold start
                _shutdownStandbyWorkerChannels();
                return;
            }

            _maxProcessCount = workerConfig.CountOptions.ProcessCount;
            _processStartupInterval = workerConfig.CountOptions.ProcessStartupInterval;
            _restartWait = workerConfig.CountOptions.ProcessRestartInterval;
            _shutdownTimeout = workerConfig.CountOptions.ProcessShutdownTimeout;
            ErrorEventsThreshold = 3 * _maxProcessCount;

            if (Utility.IsSupportedRuntime(_workerRuntime, _workerConfigs))
            {
                State = FunctionInvocationDispatcherState.Initializing;
                Dictionary<string, TaskCompletionSource<IRpcWorkerChannel>> webhostLanguageWorkerChannels = _webHostLanguageWorkerChannelManager.GetChannels(_workerRuntime);
                if (webhostLanguageWorkerChannels != null)
                {
                    foreach (string workerId in webhostLanguageWorkerChannels.Keys.ToList())
                    {
                        if (webhostLanguageWorkerChannels.TryGetValue(workerId, out TaskCompletionSource<IRpcWorkerChannel> initializedLanguageWorkerChannelTask))
                        {
                            _logger.LogDebug("Found initialized language worker channel for runtime: {workerRuntime} workerId:{workerId}", _workerRuntime, workerId);
                            try
                            {
                                IRpcWorkerChannel initializedLanguageWorkerChannel = await initializedLanguageWorkerChannelTask.Task;

                                // if worker is not indexing, then _functions is populated and we can set up invocation buffers and send load requests
                                if (!_workerIndexing)
                                {
                                    initializedLanguageWorkerChannel.SetupFunctionInvocationBuffers(_functions);
                                    initializedLanguageWorkerChannel.SendFunctionLoadRequests(_managedDependencyOptions.Value, _scriptOptions.FunctionTimeout);
                                }
                            }
                            catch (Exception ex)
                            {
                                _logger.LogWarning(ex, "Removing errored webhost language worker channel for runtime: {workerRuntime} workerId:{workerId}", _workerRuntime, workerId);
                                await _webHostLanguageWorkerChannelManager.ShutdownChannelIfExistsAsync(_workerRuntime, workerId, ex);
                            }
                        }
                    }
                    StartWorkerProcesses(webhostLanguageWorkerChannels.Count(), InitializeWebhostLanguageWorkerChannel, true, webhostLanguageWorkerChannels);
                }
                else
                {
                    // if _workerIndexing, initialize a single channel and let the rest start up the background
                    if (_workerIndexing)
                    {
                        await InitializeJobhostLanguageWorkerChannelAsync();
                        StartWorkerProcesses(1, InitializeJobhostLanguageWorkerChannelAsync);
                    }
                    else
                    {
                        StartWorkerProcesses(0, InitializeJobhostLanguageWorkerChannelAsync);
                    }
                }
            }
        }

        // Gets metadata from worker
        public async Task<IEnumerable<FunctionMetadata>> GetWorkerMetadata()
        {
            var channels = _channels.ToList();
            if (channels.Count > 0)
            {
                return await channels[0].WorkerGetFunctionMetadata();
            }
            return null;
        }

        // Second part of split InitializeAsync
        public void FinishInitialization(IEnumerable<FunctionMetadata> functions, CancellationToken cancellationToken = default)
        {
            cancellationToken.ThrowIfCancellationRequested();

            if (_environment.IsPlaceholderModeEnabled())
            {
                return;
            }

            _functions = functions;

            if (functions == null || functions.Count() == 0)
            {
                // do not setup invocation buffers or send load requests if there are no valid functions
                return;
            }

            if (Utility.IsSupportedRuntime(_workerRuntime, _workerConfigs))
            {
                foreach (IRpcWorkerChannel initializedLanguageWorkerChannel in _channels)
                {
                    initializedLanguageWorkerChannel.SetupFunctionInvocationBuffers(_functions);
                    initializedLanguageWorkerChannel.SendFunctionLoadRequests(_managedDependencyOptions.Value, _scriptOptions.FunctionTimeout);
                }
                SetFunctionDispatcherStateToInitializedAndLog();
            }
        }

        public async Task<IDictionary<string, WorkerStatus>> GetWorkerStatusesAsync()
        {
            var workerChannels = (await GetInitializedWorkerChannelsAsync()).ToArray();
            _logger.LogDebug($"[HostMonitor] Checking worker statuses (Count={workerChannels.Length})");

            // invoke the requests to each channel in parallel
            var workerStatuses = new Dictionary<string, WorkerStatus>(StringComparer.OrdinalIgnoreCase);
            var tasks = new List<Task<WorkerStatus>>();
            foreach (var channel in workerChannels)
            {
                tasks.Add(channel.GetWorkerStatusAsync());
            }

            await Task.WhenAll(tasks);

            for (int i = 0; i < workerChannels.Length; i++)
            {
                var workerChannel = workerChannels[i];
                var workerStatus = tasks[i].Result;
                _logger.LogDebug($"[HostMonitor] Worker status: ID={workerChannel.Id}, Latency={Math.Round(workerStatus.Latency.TotalMilliseconds)}ms");
                workerStatuses.Add(workerChannel.Id, workerStatus);
            }

            return workerStatuses;
        }

        public async Task ShutdownAsync()
        {
            _logger.LogDebug($"Waiting for {nameof(RpcFunctionInvocationDispatcher)} to shutdown");
            Task timeoutTask = Task.Delay(_shutdownTimeout);
            IList<Task> workerChannelTasks = (await GetInitializedWorkerChannelsAsync()).Select(a => a.DrainInvocationsAsync()).ToList();
            Task completedTask = await Task.WhenAny(timeoutTask, Task.WhenAll(workerChannelTasks));

            if (completedTask.Equals(timeoutTask))
            {
                _logger.LogDebug($"Draining invocations from language worker channel timed out. Shutting down '{nameof(RpcFunctionInvocationDispatcher)}'");
            }
            else
            {
                _logger.LogDebug($"Draining invocations from language worker channel completed. Shutting down '{nameof(RpcFunctionInvocationDispatcher)}'");
            }
        }

        public async Task InvokeAsync(ScriptInvocationContext invocationContext)
        {
            // This could throw if no initialized workers are found. Shut down instance and retry.
            IEnumerable<IRpcWorkerChannel> workerChannels = await GetInitializedWorkerChannelsAsync();
            var rpcWorkerChannel = _functionDispatcherLoadBalancer.GetLanguageWorkerChannel(workerChannels, _maxProcessCount);
            if (rpcWorkerChannel.FunctionInputBuffers.TryGetValue(invocationContext.FunctionMetadata.GetFunctionId(), out BufferBlock<ScriptInvocationContext> bufferBlock))
            {
                _logger.LogTrace("Posting invocation id:{InvocationId} on workerId:{workerChannelId}", invocationContext.ExecutionContext.InvocationId, rpcWorkerChannel.Id);
                rpcWorkerChannel.FunctionInputBuffers[invocationContext.FunctionMetadata.GetFunctionId()].Post(invocationContext);
            }
            else
            {
                throw new InvalidOperationException($"Function:{invocationContext.FunctionMetadata.Name} is not loaded by the language worker: {rpcWorkerChannel.Id}");
            }
        }

        internal async Task<IEnumerable<IRpcWorkerChannel>> GetAllWorkerChannelsAsync()
        {
            var webhostChannelDictionary = _webHostLanguageWorkerChannelManager.GetChannels(_workerRuntime);
            List<IRpcWorkerChannel> webhostChannels = null;
            if (webhostChannelDictionary != null)
            {
                webhostChannels = new List<IRpcWorkerChannel>();
                foreach (var pair in webhostChannelDictionary)
                {
                    var workerChannel = await pair.Value.Task;
                    webhostChannels.Add(workerChannel);
                }
            }

            IEnumerable<IRpcWorkerChannel> workerChannels = webhostChannels == null ? _jobHostLanguageWorkerChannelManager.GetChannels() : webhostChannels.Union(_jobHostLanguageWorkerChannelManager.GetChannels());
            return workerChannels;
        }

        internal async Task<IEnumerable<IRpcWorkerChannel>> GetInitializedWorkerChannelsAsync()
        {
            IEnumerable<IRpcWorkerChannel> workerChannels = await GetAllWorkerChannelsAsync();
            IEnumerable<IRpcWorkerChannel> initializedWorkers = workerChannels.Where(ch => ch.IsChannelReadyForInvocations());
            if (initializedWorkers.Count() > _maxProcessCount)
            {
                throw new InvalidOperationException($"Number of initialized language workers exceeded:{initializedWorkers.Count()} exceeded maxProcessCount: {_maxProcessCount}");
            }

            return initializedWorkers;
        }

        public async void WorkerError(WorkerErrorEvent workerError)
        {
            if (_disposing || _disposed)
            {
                return;
            }

            if (string.Equals(_workerRuntime, workerError.Language))
            {
                _logger.LogDebug("Handling WorkerErrorEvent for runtime:{runtime}, workerId:{workerId}. Failed with: {exception}", workerError.Language, _workerRuntime, workerError.Exception);
                AddOrUpdateErrorBucket(workerError);
                await DisposeAndRestartWorkerChannel(workerError.Language, workerError.WorkerId, workerError.Exception);
            }
            else
            {
                _logger.LogDebug("Received WorkerErrorEvent for runtime:{runtime}, workerId:{workerId}", workerError.Language, workerError.WorkerId);
                _logger.LogDebug("WorkerErrorEvent runtime:{runtime} does not match current runtime:{currentRuntime}. Failed with: {exception}", workerError.Language, _workerRuntime, workerError.Exception);
            }
        }

        public async void WorkerRestart(WorkerRestartEvent workerRestart)
        {
            if (_disposing || _disposed)
            {
                return;
            }

            _logger.LogDebug("Handling WorkerRestartEvent for runtime:{runtime}, workerId:{workerId}", workerRestart.Language, workerRestart.WorkerId);
            await DisposeAndRestartWorkerChannel(workerRestart.Language, workerRestart.WorkerId);
        }

        private async Task DisposeAndRestartWorkerChannel(string runtime, string workerId, Exception workerException = null)
        {
            if (_disposing || _disposed)
            {
                return;
            }

            _logger.LogDebug("Attempting to dispose webhost or jobhost channel for workerId: '{channelId}', runtime: '{language}'", workerId, runtime);
            bool isWebHostChannelDisposed = await _webHostLanguageWorkerChannelManager.ShutdownChannelIfExistsAsync(runtime, workerId, workerException);
            bool isJobHostChannelDisposed = false;
            if (!isWebHostChannelDisposed)
            {
                isJobHostChannelDisposed = await _jobHostLanguageWorkerChannelManager.ShutdownChannelIfExistsAsync(workerId, workerException);
            }

            if (!isWebHostChannelDisposed && !isJobHostChannelDisposed)
            {
                _logger.LogDebug("Did not find WebHost or JobHost channel to dispose for workerId: '{channelId}', runtime: '{language}'", workerId, runtime);
            }

            if (ShouldRestartWorkerChannel(runtime, isWebHostChannelDisposed, isJobHostChannelDisposed))
            {
                // Set state to "WorkerProcessRestarting" if there are no other workers to handle work
                if ((await GetInitializedWorkerChannelsAsync()).Count() == 0)
                {
                    State = FunctionInvocationDispatcherState.WorkerProcessRestarting;
                    _logger.LogDebug("No initialized worker channels for runtime '{runtime}'. Delaying future invocations", runtime);
                }
                // Restart worker channel
                _logger.LogDebug("Restarting worker channel for runtime: '{runtime}'", runtime);
                await RestartWorkerChannel(runtime);
                // State is set back to "Initialized" when worker channel is up again
            }
            else
            {
                _logger.LogDebug("Skipping worker channel restart for errored worker runtime: '{runtime}', current runtime: '{currentRuntime}', isWebHostChannel: '{isWebHostChannel}', isJobHostChannel: '{isJobHostChannel}'",
                    runtime, _workerRuntime, isWebHostChannelDisposed, isJobHostChannelDisposed);
            }
        }

        internal bool ShouldRestartWorkerChannel(string runtime, bool isWebHostChannel, bool isJobHostChannel)
        {
            return string.Equals(_workerRuntime, runtime, StringComparison.InvariantCultureIgnoreCase) && (isWebHostChannel || isJobHostChannel);
        }

        private async Task RestartWorkerChannel(string runtime)
        {
            if (_disposing || _disposed)
            {
                return;
            }

            if (_languageWorkerErrors.Count < ErrorEventsThreshold)
            {
                try
                {
                    // Issue only one restart at a time.
                    await _restartWorkerProcessSLock.WaitAsync();
                    await InitializeJobhostLanguageWorkerChannelAsync(_languageWorkerErrors.Count);
                }
                finally
                {
                    // Wait before releasing the lock to give time for the process to startup and initialize.
                    try
                    {
                        await Task.Delay(_restartWait, _disposeToken.Token);
                        _restartWorkerProcessSLock.Release();
                    }
                    catch (TaskCanceledException)
                    {
                    }
                }
            }
            else if (_jobHostLanguageWorkerChannelManager.GetChannels().Count() == 0)
            {
                _logger.LogError("Exceeded language worker restart retry count for runtime:{runtime}. Shutting down and proactively recycling the Functions Host to recover", runtime);
                _applicationLifetime.StopApplication();
            }
        }

        private void AddOrUpdateErrorBucket(WorkerErrorEvent currentErrorEvent)
        {
            if (_languageWorkerErrors.TryPeek(out WorkerErrorEvent top))
            {
                if ((currentErrorEvent.CreatedAt - top.CreatedAt) > _thresholdBetweenRestarts)
                {
                    while (!_languageWorkerErrors.IsEmpty)
                    {
                        _languageWorkerErrors.TryPop(out WorkerErrorEvent popped);
                        _logger.LogDebug($"Popping out errorEvent createdAt: '{popped.CreatedAt}' workerId: '{popped.WorkerId}'");
                    }
                }
            }
            _languageWorkerErrors.Push(currentErrorEvent);
        }

        protected virtual void Dispose(bool disposing)
        {
            if (!_disposed)
            {
                if (_disposing)
                {
                    _logger.LogDebug("Disposing FunctionDispatcher");
                    _disposeToken.Cancel();
                    _disposeToken.Dispose();
                    _restartWorkerProcessSLock.Dispose();
                    _workerErrorSubscription.Dispose();
                    _workerRestartSubscription.Dispose();
                    _processStartCancellationToken.Cancel();
                    _processStartCancellationToken.Dispose();
                    _jobHostLanguageWorkerChannelManager.ShutdownChannels();
                }

                State = FunctionInvocationDispatcherState.Disposed;
                _disposed = true;
            }
        }

        public void Dispose()
        {
            _disposing = true;
            State = FunctionInvocationDispatcherState.Disposing;
            Dispose(true);
        }

        public async Task<bool> RestartWorkerWithInvocationIdAsync(string invocationId)
        {
            // Dispose and restart errored channel with the particular invocation id
            var channels = await GetInitializedWorkerChannelsAsync();
            foreach (var channel in channels)
            {
                if (channel.IsExecutingInvocation(invocationId))
                {
                    _logger.LogDebug($"Restarting channel with workerId: '{channel.Id}' that is executing invocation: '{invocationId}' and timed out.");
                    await DisposeAndRestartWorkerChannel(_workerRuntime, channel.Id);
                    return true;
                }
            }
            return false;
        }
    }
}<|MERGE_RESOLUTION|>--- conflicted
+++ resolved
@@ -51,16 +51,12 @@
         private ConcurrentStack<WorkerErrorEvent> _languageWorkerErrors = new ConcurrentStack<WorkerErrorEvent>();
         private CancellationTokenSource _processStartCancellationToken = new CancellationTokenSource();
         private CancellationTokenSource _disposeToken = new CancellationTokenSource();
-<<<<<<< HEAD
-        private int _processStartupInterval;
         private bool _workerIndexing;
         private ConcurrentBag<IRpcWorkerChannel> _channels = new ConcurrentBag<IRpcWorkerChannel>();
         private List<FunctionMetadata> _rawMetadata = new List<FunctionMetadata>();
-=======
         private TimeSpan _processStartupInterval;
         private TimeSpan _restartWait;
         private TimeSpan _shutdownTimeout;
->>>>>>> 13efaeb0
 
         public RpcFunctionInvocationDispatcher(IOptions<ScriptJobHostOptions> scriptHostOptions,
             IMetricsLogger metricsLogger,
