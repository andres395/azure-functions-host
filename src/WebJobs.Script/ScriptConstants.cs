--- conflicted
+++ resolved
@@ -112,11 +112,8 @@
         public const string FeatureFlagEnableEnhancedScopes = "EnableEnhancedScopes";
         public const string FeatureFlagDisableDevInDebug = "DisableDevModeInDebug";
         public const string FeatureFlagEnableDiagnosticEventLogging = "EnableDiagnosticEventLogging";
-<<<<<<< HEAD
         public const string FeatureFlagEnableWorkerIndexing = "EnableWorkerIndexing";
-=======
         public const string FeatureFlagDisableMergedWebHostScriptHostConfiguration = "DisableMergedConfiguration";
->>>>>>> 13efaeb0
 
         public const string AdminJwtValidAudienceFormat = "https://{0}.azurewebsites.net/azurefunctions";
         public const string AdminJwtValidIssuerFormat = "https://{0}.scm.azurewebsites.net";
