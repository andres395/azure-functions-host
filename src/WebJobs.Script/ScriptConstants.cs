--- conflicted
+++ resolved
@@ -106,11 +106,7 @@
         public const string FeatureFlagRelaxedAssemblyUnification = "RelaxedAssemblyUnification";
         public const string FeatureFlagEnableDiagnosticEventLogging = "EnableDiagnosticEventLogging";
         public const string FeatureFlagDisableMergedWebHostScriptHostConfiguration = "DisableMergedConfiguration";
-<<<<<<< HEAD
-=======
-        public const string FeatureFlagDisableAspNetCoreGrpc = "DisableAspNetCoreGrpc";
         public const string FeatureFlagEnableWorkerIndexing = "EnableWorkerIndexing";
->>>>>>> 4f01465e
 
         public const string AdminJwtValidAudienceFormat = "https://{0}.azurewebsites.net/azurefunctions";
         public const string AdminJwtValidIssuerFormat = "https://{0}.scm.azurewebsites.net";
