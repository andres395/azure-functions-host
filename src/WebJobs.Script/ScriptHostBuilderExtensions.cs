﻿// Copyright (c) .NET Foundation. All rights reserved.
// Licensed under the MIT License. See License.txt in the project root for license information.

using System;
using System.Collections.Generic;
using System.Runtime.InteropServices;
using Microsoft.Azure.WebJobs.Extensions.Timers;
using Microsoft.Azure.WebJobs.Host;
using Microsoft.Azure.WebJobs.Host.Executors;
using Microsoft.Azure.WebJobs.Host.Scale;
using Microsoft.Azure.WebJobs.Hosting;
using Microsoft.Azure.WebJobs.Logging;
using Microsoft.Azure.WebJobs.Script.Binding;
using Microsoft.Azure.WebJobs.Script.BindingExtensions;
using Microsoft.Azure.WebJobs.Script.Config;
using Microsoft.Azure.WebJobs.Script.Configuration;
using Microsoft.Azure.WebJobs.Script.DependencyInjection;
using Microsoft.Azure.WebJobs.Script.Diagnostics;
using Microsoft.Azure.WebJobs.Script.Eventing;
using Microsoft.Azure.WebJobs.Script.Extensibility;
using Microsoft.Azure.WebJobs.Script.ExtensionBundle;
using Microsoft.Azure.WebJobs.Script.FileProvisioning;
using Microsoft.Azure.WebJobs.Script.Http;
using Microsoft.Azure.WebJobs.Script.ManagedDependencies;
using Microsoft.Azure.WebJobs.Script.Scale;
using Microsoft.Azure.WebJobs.Script.StorageProvider;
using Microsoft.Azure.WebJobs.Script.Workers;
using Microsoft.Azure.WebJobs.Script.Workers.Http;
using Microsoft.Azure.WebJobs.Script.Workers.Rpc;
using Microsoft.Extensions.Configuration;
using Microsoft.Extensions.DependencyInjection;
using Microsoft.Extensions.DependencyInjection.Extensions;
using Microsoft.Extensions.Hosting;
using Microsoft.Extensions.Logging;
using Microsoft.Extensions.Logging.Abstractions;
using Microsoft.Extensions.Logging.Configuration;
using Microsoft.Extensions.Options;

namespace Microsoft.Azure.WebJobs.Script
{
    public static class ScriptHostBuilderExtensions
    {
        private const string BundleManagerKey = "MS_BundleManager";
        private const string StartupTypeLocatorKey = "MS_StartupTypeLocator";
        private const string DelayedConfigurationActionKey = "MS_DelayedConfigurationAction";
        private const string ConfigurationSnapshotKey = "MS_ConfigurationSnapshot";

        public static IHostBuilder AddScriptHost(this IHostBuilder builder, Action<ScriptApplicationHostOptions> configureOptions, ILoggerFactory loggerFactory = null)
        {
            if (configureOptions == null)
            {
                throw new ArgumentNullException(nameof(configureOptions));
            }

            ScriptApplicationHostOptions options = new ScriptApplicationHostOptions();

            configureOptions(options);

            return builder.AddScriptHost(options, loggerFactory, null);
        }

        public static IHostBuilder AddScriptHost(this IHostBuilder builder,
                                                 ScriptApplicationHostOptions applicationOptions,
                                                 Action<IWebJobsBuilder> configureWebJobs = null,
                                                 IMetricsLogger metricsLogger = null)
            => builder.AddScriptHost(applicationOptions, null, metricsLogger, configureWebJobs);

        public static IHostBuilder AddScriptHost(this IHostBuilder builder,
                                                 ScriptApplicationHostOptions applicationOptions,
                                                 ILoggerFactory loggerFactory,
                                                 IMetricsLogger metricsLogger,
                                                 Action<IWebJobsBuilder> configureWebJobs = null)
        {
            loggerFactory = loggerFactory ?? NullLoggerFactory.Instance;

            builder.SetAzureFunctionsConfigurationRoot();
            // Host configuration
            builder.ConfigureLogging((context, loggingBuilder) =>
            {
                loggingBuilder.AddDefaultWebJobsFilters();

                string loggingPath = ConfigurationPath.Combine(ConfigurationSectionNames.JobHost, "Logging");
                loggingBuilder.AddConfiguration(context.Configuration.GetSection(loggingPath));

                loggingBuilder.Services.AddSingleton<IFileWriterFactory, DefaultFileWriterFactory>();
                loggingBuilder.Services.AddSingleton<ILoggerProvider, HostFileLoggerProvider>();
                loggingBuilder.Services.AddSingleton<ILoggerProvider, FunctionFileLoggerProvider>();

                loggingBuilder.AddConsoleIfEnabled(context);
            })
            .ConfigureAppConfiguration((context, configBuilder) =>
            {
                if (!context.Properties.ContainsKey(ScriptConstants.SkipHostJsonConfigurationKey))
                {
                    configBuilder.Add(new HostJsonFileConfigurationSource(applicationOptions, SystemEnvironment.Instance, loggerFactory, metricsLogger));
                }
            });

            // WebJobs configuration
            builder.AddScriptHostCore(applicationOptions, configureWebJobs, loggerFactory);

            // Allow FunctionsStartup to add configuration after all other configuration is registered.
            builder.ConfigureAppConfiguration((context, configBuilder) =>
            {
                // Pre-build configuration here to load bundles and to store for later validation.
                var config = configBuilder.Build();
                var extensionBundleOptions = GetExtensionBundleOptions(config);
                var bundleManager = new ExtensionBundleManager(extensionBundleOptions, SystemEnvironment.Instance, loggerFactory);
                var metadataServiceManager = applicationOptions.RootServiceProvider.GetService<IFunctionMetadataManager>();
                var locator = new ScriptStartupTypeLocator(applicationOptions.ScriptPath, loggerFactory.CreateLogger<ScriptStartupTypeLocator>(), bundleManager, metadataServiceManager, metricsLogger);

                // The locator (and thus the bundle manager) need to be created now in order to configure app configuration.
                // Store them so they do not need to be re-created later when configuring services.
                context.Properties[BundleManagerKey] = bundleManager;
                context.Properties[StartupTypeLocatorKey] = locator;

                // If we're skipping host initialization, this key will not exist and this will also be skipped.
                if (context.Properties.TryGetValue(DelayedConfigurationActionKey, out object actionObject) &&
                    actionObject is Action<IWebJobsStartupTypeLocator> delayedConfigAction)
                {
                    context.Properties.Remove(DelayedConfigurationActionKey);

                    delayedConfigAction(locator);

                    // store the snapshot for validation later, but only if there
                    // are any registered external configuration startups.
                    if (locator.HasExternalConfigurationStartups())
                    {
                        context.Properties[ConfigurationSnapshotKey] = config;
                    }
                }
            });

            return builder;
        }

        public static IHostBuilder AddScriptHostCore(this IHostBuilder builder, ScriptApplicationHostOptions applicationHostOptions, Action<IWebJobsBuilder> configureWebJobs = null, ILoggerFactory loggerFactory = null)
        {
            var skipHostInitialization = builder.Properties.ContainsKey(ScriptConstants.SkipHostInitializationKey);

            builder.ConfigureServices((context, services) =>
            {
                services.AddSingleton<ExternalConfigurationStartupValidator>();
                services.AddSingleton<IHostedService>(s =>
                {
                    if (!skipHostInitialization)
                    {
                        var environment = s.GetService<IEnvironment>();

                        // This key will not be here if we don't have any external configuration startups registered
                        if (context.Properties.TryGetValue(ConfigurationSnapshotKey, out object originalConfigObject) &&
                            originalConfigObject is IConfigurationRoot originalConfig)
                        {
                            context.Properties.Remove(ConfigurationSnapshotKey);

                            // Validate the config for anything that needs the Scale Controller.
                            // Including Core Tools as a warning during development time.
                            if (environment.IsWindowsConsumption() ||
                                environment.IsLinuxConsumption() ||
                                (environment.IsWindowsElasticPremium() && !environment.IsRuntimeScaleMonitoringEnabled()) ||
                                environment.IsCoreTools())
                            {
                                var validator = s.GetService<ExternalConfigurationStartupValidator>();
                                var logger = s.GetService<ILoggerFactory>().CreateLogger<ExternalConfigurationStartupValidator>();

                                return new ExternalConfigurationStartupValidatorService(validator, originalConfig, environment, logger);
                            }
                        }
                    }

                    return NullHostedService.Instance;
                });

                // Wire this up early so that any early worker logs are guaranteed to be flushed if any other
                // IHostedService has a slow startup.
                services.AddSingleton<IHostedService, WorkerConsoleLogService>();
            });

            builder.ConfigureWebJobs((context, webJobsBuilder) =>
            {
                // Built in binding registrations
                webJobsBuilder.AddExecutionContextBinding(o =>
                {
                    o.AppDirectory = applicationHostOptions.ScriptPath;
                })
                .AddHttp()
                .AddTimers()
                .AddManualTrigger()
                .AddWarmup();

                webJobsBuilder.Services.AddTimerScheduleMonitor();

                var bundleManager = context.Properties.GetAndRemove<IExtensionBundleManager>(BundleManagerKey);
                webJobsBuilder.Services.AddSingleton<IExtensionBundleManager>(_ => bundleManager);

                if (!skipHostInitialization)
                {
                    var webJobsBuilderContext = new WebJobsBuilderContext
                    {
                        Configuration = context.Configuration,
                        EnvironmentName = context.HostingEnvironment.EnvironmentName,
                        ApplicationRootPath = applicationHostOptions.ScriptPath
                    };

                    // Only set our external startup if we're not suppressing host initialization
                    // as we don't want to load user assemblies otherwise.
                    var locator = context.Properties.GetAndRemove<ScriptStartupTypeLocator>(StartupTypeLocatorKey);
                    webJobsBuilder.UseExternalStartup(locator, webJobsBuilderContext, loggerFactory);
                }

                configureWebJobs?.Invoke(webJobsBuilder);
            }, o => o.AllowPartialHostStartup = true,
            (context, webJobsConfigBuilder) =>
            {
                if (!skipHostInitialization)
                {
                    var webJobsBuilderContext = new WebJobsBuilderContext
                    {
                        Configuration = context.Configuration,
                        EnvironmentName = context.HostingEnvironment.EnvironmentName,
                        ApplicationRootPath = applicationHostOptions.ScriptPath
                    };

                    // Delay this call so we can call the customer's setup last.
                    context.Properties[DelayedConfigurationActionKey] = new Action<IWebJobsStartupTypeLocator>(locator => webJobsConfigBuilder.UseExternalConfigurationStartup(locator, webJobsBuilderContext, loggerFactory));
                }
            });

            // Script host services - these services are scoped to a host instance, and when a new host
            // is created, these services are recreated
            builder.ConfigureServices(services =>
            {
                // Core WebJobs/Script Host services
                services.AddSingleton<ScriptHost>();

                // HTTP Worker
                services.AddSingleton<IHttpWorkerProcessFactory, HttpWorkerProcessFactory>();
                services.AddSingleton<IHttpWorkerChannelFactory, HttpWorkerChannelFactory>();
                services.AddSingleton<IHttpWorkerService, DefaultHttpWorkerService>();
                // Rpc Worker
                services.AddSingleton<IJobHostRpcWorkerChannelManager, JobHostRpcWorkerChannelManager>();
                services.AddSingleton<IRpcFunctionInvocationDispatcherLoadBalancer, RpcFunctionInvocationDispatcherLoadBalancer>();

                //Worker Function Invocation dispatcher
                services.AddSingleton<IFunctionInvocationDispatcherFactory, FunctionInvocationDispatcherFactory>();
                services.AddSingleton<IScriptJobHost>(p => p.GetRequiredService<ScriptHost>());
                services.AddSingleton<IJobHost>(p => p.GetRequiredService<ScriptHost>());
<<<<<<< HEAD
=======
                services.AddSingleton<IFunctionProvider, ProxyFunctionProvider>();
                services.AddSingleton<IHostedService, WorkerConcurrencyManager>();
>>>>>>> f64b7100

                services.AddSingleton<ITypeLocator, ScriptTypeLocator>();
                services.AddSingleton<ScriptSettingsManager>();
                services.AddTransient<IExtensionsManager, ExtensionsManager>();
                services.TryAddSingleton<IHttpRoutesManager, DefaultHttpRouteManager>();
                services.TryAddSingleton<IMetricsLogger, MetricsLogger>();
                services.AddTransient<IExtensionBundleContentProvider, ExtensionBundleContentProvider>();

                // Script binding providers
                services.TryAddEnumerable(ServiceDescriptor.Singleton<IScriptBindingProvider, WebJobsCoreScriptBindingProvider>());
                services.TryAddEnumerable(ServiceDescriptor.Singleton<IScriptBindingProvider, CoreExtensionsScriptBindingProvider>());
                services.TryAddEnumerable(ServiceDescriptor.Singleton<IScriptBindingProvider, GeneralScriptBindingProvider>());

                // Configuration
                services.AddSingleton<IOptions<ScriptApplicationHostOptions>>(new OptionsWrapper<ScriptApplicationHostOptions>(applicationHostOptions));
                services.AddSingleton<IOptionsMonitor<ScriptApplicationHostOptions>>(new ScriptApplicationHostOptionsMonitor(applicationHostOptions));
                services.ConfigureOptions<ScriptJobHostOptionsSetup>();
                services.ConfigureOptions<JobHostFunctionTimeoutOptionsSetup>();
                // LanguageWorkerOptionsSetup should be registered in WebHostServiceCollection as well to enable starting worker processing in placeholder mode.
                services.ConfigureOptions<LanguageWorkerOptionsSetup>();
                services.AddOptions<WorkerConcurrencyOptions>();
                services.ConfigureOptions<HttpWorkerOptionsSetup>();
                services.ConfigureOptions<ManagedDependencyOptionsSetup>();
                services.AddOptions<FunctionResultAggregatorOptions>()
                    .Configure<IConfiguration>((o, c) =>
                    {
                        c.GetSection(ConfigurationSectionNames.JobHost)
                         .GetSection(ConfigurationSectionNames.Aggregator)
                         .Bind(o);
                    });
                services.AddOptions<ScaleOptions>()
                    .Configure<IConfiguration>((o, c) =>
                    {
                        c.GetSection(ConfigurationSectionNames.JobHost)
                         .GetSection(ConfigurationSectionNames.Scale)
                         .Bind(o);
                    });

                services.AddSingleton<IFileLoggingStatusManager, FileLoggingStatusManager>();

                if (!applicationHostOptions.HasParentScope)
                {
                    AddCommonServices(services);
                    services.AddAzureStorageProvider();
                }

                // Overriding IDistributedLockManager set by WebJobs.Host.Storage in AddAzureStorageCoreServices
                services.AddSingleton<IDistributedLockManager>(provider => GetBlobLockManager(provider));

                // TODO (TEMP) : override the default SDK provided implementation with our own
                // this is temporary until https://github.com/Azure/azure-webjobs-sdk/issues/2710 is addressed.
                services.AddSingleton<IConcurrencyStatusRepository, BlobStorageConcurrencyStatusRepository>();

                if (SystemEnvironment.Instance.IsKubernetesManagedHosting())
                {
                    services.AddSingleton<IDistributedLockManager, KubernetesDistributedLockManager>();
                }

                services.TryAddEnumerable(ServiceDescriptor.Singleton<IHostedService, FunctionInvocationDispatcherShutdownManager>());

                if (SystemEnvironment.Instance.IsRuntimeScaleMonitoringEnabled())
                {
                    services.TryAddEnumerable(ServiceDescriptor.Singleton<IHostedService, FunctionsScaleMonitorService>());
                }
                services.TryAddSingleton<FunctionsScaleManager>();
            });

            RegisterFileProvisioningService(builder);
            return builder;
        }

        public static void AddCommonServices(IServiceCollection services)
        {
            // The scope for these services is beyond a single host instance.
            // They are not recreated for each new host instance, so you have
            // to be careful with caching, etc. E.g. these services will get
            // initially created in placeholder mode and live on through the
            // specialized app.
            services.AddSingleton<IHostIdProvider, ScriptHostIdProvider>();
            services.TryAddSingleton<IScriptEventManager, ScriptEventManager>();

            // Add Language Worker Service
            // Need to maintain the order: Add RpcInitializationService before core script host services
            services.AddManagedHostedService<RpcInitializationService>();
            services.TryAddSingleton<IWorkerConsoleLogSource, WorkerConsoleLogSource>();
            services.AddSingleton<IWorkerProcessFactory, DefaultWorkerProcessFactory>();
            services.AddSingleton<IRpcWorkerProcessFactory, RpcWorkerProcessFactory>();
            services.TryAddSingleton<IWebHostRpcWorkerChannelManager, WebHostRpcWorkerChannelManager>();
            services.TryAddSingleton<IDebugManager, DebugManager>();
            services.TryAddSingleton<IDebugStateProvider, DebugStateProvider>();
            services.TryAddSingleton<IEnvironment>(SystemEnvironment.Instance);
            services.TryAddSingleton<HostPerformanceManager>();
            services.ConfigureOptions<HostHealthMonitorOptionsSetup>();

            AddProcessRegistry(services);
        }

        public static IHostBuilder SetAzureFunctionsEnvironment(this IHostBuilder builder)
        {
            if (builder == null)
            {
                throw new ArgumentNullException(nameof(builder));
            }

            string azureFunctionsEnvironment = Environment.GetEnvironmentVariable(EnvironmentSettingNames.EnvironmentNameKey);

            if (azureFunctionsEnvironment != null)
            {
                builder.UseEnvironment(azureFunctionsEnvironment);
            }

            return builder;
        }

        public static IHostBuilder SetAzureFunctionsConfigurationRoot(this IHostBuilder builder)
        {
            builder.ConfigureAppConfiguration(c =>
            {
                c.AddInMemoryCollection(new Dictionary<string, string>
                    {
                        { "AzureWebJobsConfigurationSection", ConfigurationSectionNames.JobHost }
                    });
            });

            return builder;
        }

        internal static ExtensionBundleOptions GetExtensionBundleOptions(IConfiguration configuration)
        {
            var options = new ExtensionBundleOptions();
            var optionsSetup = new ExtensionBundleConfigurationHelper(configuration, SystemEnvironment.Instance);
            configuration.Bind(options);
            optionsSetup.Configure(options);
            return options;
        }

        internal static void AddTimerScheduleMonitor(this IServiceCollection services)
        {
            // Custom implementation that the Host overrides
            services.AddSingleton<ScheduleMonitor, AzureStorageScheduleMonitor>();
        }

        internal static void AddAzureStorageProvider(this IServiceCollection services)
        {
            services.AddAzureStorageCoreServices();
            services.TryAddSingleton<IAzureStorageProvider, AzureStorageProvider>();
            services.AddAzureStorageBlobs();
        }

        private static void RegisterFileProvisioningService(IHostBuilder builder)
        {
            if (string.Equals(Environment.GetEnvironmentVariable(RpcWorkerConstants.FunctionWorkerRuntimeSettingName), "powershell"))
            {
                builder.ConfigureServices(services =>
                {
                    services.AddSingleton<IFuncAppFileProvisionerFactory, FuncAppFileProvisionerFactory>();
                    services.AddSingleton<IHostedService, FuncAppFileProvisioningService>();
                });
            }
        }

        private static void AddProcessRegistry(IServiceCollection services)
        {
            // W3WP already manages job objects
            if (RuntimeInformation.IsOSPlatform(OSPlatform.Windows)
                && !ScriptSettingsManager.Instance.IsAppServiceEnvironment)
            {
                services.AddSingleton<IProcessRegistry, JobObjectRegistry>();
            }
            else
            {
                services.AddSingleton<IProcessRegistry, EmptyProcessRegistry>();
            }
        }

        private static IDistributedLockManager GetBlobLockManager(IServiceProvider provider)
        {
            var azureStorageProvider = provider.GetRequiredService<IAzureStorageProvider>();
            var loggerFactory = provider.GetRequiredService<ILoggerFactory>();
            var logger = loggerFactory.CreateLogger<IDistributedLockManager>();
            try
            {
                var container = azureStorageProvider.GetBlobContainerClient();
                logger.LogDebug("Using BlobLeaseDistributedLockManager in Functions Host.");
                return new BlobLeaseDistributedLockManager(loggerFactory, azureStorageProvider);
            }
            catch (InvalidOperationException)
            {
                // If there is an error getting the container client,
                // register an InMemoryDistributedLockManager.
                logger.LogDebug("Using InMemoryDistributedLockManager in Functions Host.");
                return new InMemoryDistributedLockManager();
            }
        }

        /// <summary>
        /// Gets and removes the specified value, if it exists and is of type T.
        /// Throws an InvalidOperationException if the key does not exist or is not of type T.
        /// </summary>
        /// <typeparam name="T">The expected type of the value.</typeparam>
        /// <param name="dictionary">The dictinoary.</param>
        /// <param name="key">They key to remove and return.</param>
        /// <returns>The value.</returns>
        private static T GetAndRemove<T>(this IDictionary<object, object> dictionary, string key) where T : class
        {
            if (dictionary.TryGetValue(key, out object valueObj))
            {
                if (valueObj is T value)
                {
                    dictionary.Remove(key);
                    return value;
                }
                else
                {
                    throw new InvalidOperationException($"The key '{key}' exists in the dictionary but is type '{valueObj.GetType()}' instead of type '{typeof(T)}'.");
                }
            }
            else
            {
                throw new InvalidOperationException($"The key '{key}' does not exist in the dictionary.");
            }
        }
    }
}<|MERGE_RESOLUTION|>--- conflicted
+++ resolved
@@ -245,11 +245,7 @@
                 services.AddSingleton<IFunctionInvocationDispatcherFactory, FunctionInvocationDispatcherFactory>();
                 services.AddSingleton<IScriptJobHost>(p => p.GetRequiredService<ScriptHost>());
                 services.AddSingleton<IJobHost>(p => p.GetRequiredService<ScriptHost>());
-<<<<<<< HEAD
-=======
-                services.AddSingleton<IFunctionProvider, ProxyFunctionProvider>();
                 services.AddSingleton<IHostedService, WorkerConcurrencyManager>();
->>>>>>> f64b7100
 
                 services.AddSingleton<ITypeLocator, ScriptTypeLocator>();
                 services.AddSingleton<ScriptSettingsManager>();
