﻿// Copyright (c) .NET Foundation. All rights reserved.
// Licensed under the MIT License. See License.txt in the project root for license information.

using System;
using System.Globalization;
using System.IO;
using System.Linq;
using System.Runtime.InteropServices;
using Microsoft.Azure.WebJobs.Script.Workers.Rpc;
using static Microsoft.Azure.WebJobs.Script.EnvironmentSettingNames;

namespace Microsoft.Azure.WebJobs.Script
{
    internal static class EnvironmentExtensions
    {
        // For testing
        internal static string BaseDirectory { get; set; }

        public static string GetEnvironmentVariableOrDefault(this IEnvironment environment, string name, string defaultValue)
        {
            return environment.GetEnvironmentVariable(name) ?? defaultValue;
        }

        public static bool IsLinuxMetricsPublishingEnabled(this IEnvironment environment)
        {
            return environment.IsLinuxConsumption() && string.IsNullOrEmpty(environment.GetEnvironmentVariable(ContainerStartContext));
        }

        public static bool IsPlaceholderModeEnabled(this IEnvironment environment)
        {
            return environment.GetEnvironmentVariable(AzureWebsitePlaceholderMode) == "1";
        }

        public static bool IsLegacyPlaceholderTemplateSite(this IEnvironment environment)
        {
            string siteName = environment.GetEnvironmentVariable(AzureWebsiteName);
            return string.IsNullOrEmpty(siteName) ? false : siteName.Equals(ScriptConstants.LegacyPlaceholderTemplateSiteName, StringComparison.InvariantCultureIgnoreCase);
        }

        public static bool IsRuntimeScaleMonitoringEnabled(this IEnvironment environment)
        {
            return environment.GetEnvironmentVariable(FunctionsRuntimeScaleMonitoringEnabled) == "1";
        }

        public static bool IsEasyAuthEnabled(this IEnvironment environment)
        {
            bool.TryParse(environment.GetEnvironmentVariable(EasyAuthEnabled), out bool isEasyAuthEnabled);
            return isEasyAuthEnabled;
        }

        /// <summary>
        /// Returns true if any Functions AzureMonitor log categories are enabled.
        /// </summary>
        public static bool IsAzureMonitorEnabled(this IEnvironment environment)
        {
            string value = environment.GetEnvironmentVariable(AzureMonitorCategories);
            if (value == null)
            {
                return true;
            }
            string[] categories = value.Split(',');
            return categories.Contains(ScriptConstants.AzureMonitorTraceCategory);
        }

        public static bool IsRunningAsHostedSiteExtension(this IEnvironment environment)
        {
            if (environment.IsAppService())
            {
                string siteExtensionsPath = Path.Combine(Environment.GetFolderPath(Environment.SpecialFolder.ProgramFilesX86), "SiteExtensions", "Functions");
                return (BaseDirectory ?? AppContext.BaseDirectory).StartsWith(siteExtensionsPath, StringComparison.OrdinalIgnoreCase);
            }

            return false;
        }

        public static bool IsRemoteDebuggingEnabled(this IEnvironment environment)
        {
            return !string.IsNullOrEmpty(environment.GetEnvironmentVariable(RemoteDebuggingPort));
        }

        public static bool ZipDeploymentAppSettingsExist(this IEnvironment environment)
        {
            return !string.IsNullOrEmpty(environment.GetEnvironmentVariable(AzureWebsiteZipDeployment)) ||
                   !string.IsNullOrEmpty(environment.GetEnvironmentVariable(AzureWebsiteAltZipDeployment)) ||
                   !string.IsNullOrEmpty(environment.GetEnvironmentVariable(AzureWebsiteRunFromPackage)) ||
                   !string.IsNullOrEmpty(environment.GetEnvironmentVariable(ScmRunFromPackage));
        }

        public static bool IsCoreTools(this IEnvironment environment)
        {
            return !string.IsNullOrEmpty(environment.GetEnvironmentVariable(CoreToolsEnvironment));
        }

        public static bool IsV2CompatibilityMode(this IEnvironment environment)
        {
            string compatModeString = environment.GetEnvironmentVariable(FunctionsV2CompatibilityModeKey);
            bool.TryParse(compatModeString, out bool isFunctionsV2CompatibilityMode);

            string extensionVersion = environment.GetEnvironmentVariable(FunctionsExtensionVersion);
            bool isV2ExtensionVersion = string.Compare(extensionVersion, "~2", CultureInfo.InvariantCulture, CompareOptions.OrdinalIgnoreCase) == 0;

            return isFunctionsV2CompatibilityMode || isV2ExtensionVersion;
        }

        public static bool IsV2CompatibileOnV3Extension(this IEnvironment environment)
        {
            string compatModeString = environment.GetEnvironmentVariable(FunctionsV2CompatibilityModeKey);
            bool.TryParse(compatModeString, out bool isFunctionsV2CompatibilityMode);

            string extensionVersion = environment.GetEnvironmentVariable(FunctionsExtensionVersion);
            bool isV3ExtensionVersion = string.Compare(extensionVersion, "~3", CultureInfo.InvariantCulture, CompareOptions.OrdinalIgnoreCase) == 0;

            return isFunctionsV2CompatibilityMode && isV3ExtensionVersion;
        }

        public static bool IsContainer(this IEnvironment environment)
        {
            var runningInContainer = environment.GetEnvironmentVariable(RunningInContainer);
            return !string.IsNullOrEmpty(runningInContainer)
                && bool.TryParse(runningInContainer, out bool runningInContainerValue)
                && runningInContainerValue;
        }

        public static bool IsPersistentFileSystemAvailable(this IEnvironment environment)
        {
            return environment.IsWindowsAzureManagedHosting()
                || environment.IsLinuxAppServiceWithPersistentFileSystem()
                || environment.IsCoreTools();
        }

        public static bool IsLinuxAppServiceWithPersistentFileSystem(this IEnvironment environment)
        {
            if (environment.IsLinuxAppService())
            {
                string storageConfig = environment.GetEnvironmentVariable(LinuxAzureAppServiceStorage);

                // AzureAppServiceStorage is enabled by default, So return if true it is not set
                if (string.IsNullOrEmpty(storageConfig))
                {
                    return true;
                }
                return bool.TryParse(storageConfig, out bool storageConfigValue) && storageConfigValue;
            }
            return false;
        }

        /// <summary>
        /// Gets a value indicating whether the application is running in a Windows Consumption (dynamic)
        /// App Service environment.
        /// </summary>
        /// <param name="environment">The environment to verify</param>
        /// <returns><see cref="true"/> if running in a Windows Consumption App Service app; otherwise, false.</returns>
        public static bool IsWindowsConsumption(this IEnvironment environment)
        {
            string value = environment.GetEnvironmentVariable(AzureWebsiteSku);
            return string.Equals(value, ScriptConstants.DynamicSku, StringComparison.OrdinalIgnoreCase);
        }

        /// <summary>
        /// Returns true if the app is running on Virtual Machine Scale Sets (VMSS)
        /// </summary>
        public static bool IsVMSS(this IEnvironment environment)
        {
            string value = environment.GetEnvironmentVariable(EnvironmentSettingNames.RoleInstanceId);
            return value != null && value.IndexOf("HostRole", StringComparison.OrdinalIgnoreCase) >= 0;
        }

        /// <summary>
        /// Gets the number of effective cores taking into account SKU/environment restrictions.
        /// </summary>
        public static int GetEffectiveCoresCount(this IEnvironment environment)
        {
            // When not running on VMSS, the dynamic plan has some limits that mean that a given instance is using effectively a single core,
            // so we should not use Environment.Processor count in this case.
            var effectiveCores = (environment.IsWindowsConsumption() && !environment.IsVMSS()) ? 1 : Environment.ProcessorCount;
            return effectiveCores;
        }

        /// <summary>
        /// Gets a value indicating whether the application is running in a Windows Elastic Premium
        /// App Service environment.
        /// </summary>
        /// <param name="environment">The environment to verify</param>
        /// <returns><see cref="true"/> if running in a Windows Elastic Premium app; otherwise, false.</returns>
        public static bool IsWindowsElasticPremium(this IEnvironment environment)
        {
            string value = environment.GetEnvironmentVariable(AzureWebsiteSku);
            return string.Equals(value, ScriptConstants.ElasticPremiumSku, StringComparison.OrdinalIgnoreCase);
        }

        public static bool IsDynamicSku(this IEnvironment environment)
        {
            return environment.IsWindowsConsumption() || environment.IsWindowsElasticPremium() || environment.IsLinuxConsumption();
        }

        /// <summary>
        /// Gets a value indicating whether the application is running in an Azure Windows managed hosting environment
        /// (i.e. Windows Consumption or Windows Dedicated)
        /// </summary>
        /// <param name="environment">The environment to verify</param>
        /// <returns><see cref="true"/> if running in a Windows Azure managed hosting environment; otherwise, false.</returns>
        public static bool IsWindowsAzureManagedHosting(this IEnvironment environment)
        {
            return environment.IsAppService() && RuntimeInformation.IsOSPlatform(OSPlatform.Windows);
        }

        /// <summary>
        /// Gets a value indicating whether the application is running in a Linux Consumption (dynamic)
        /// App Service environment.
        /// </summary>
        /// <param name="environment">The environment to verify</param>
        /// <returns><see cref="true"/> if running in a Linux Consumption App Service app; otherwise, false.</returns>
        public static bool IsLinuxConsumption(this IEnvironment environment)
        {
            return !environment.IsAppService() && !string.IsNullOrEmpty(environment.GetEnvironmentVariable(ContainerName));
        }

        /// <summary>
        /// Gets a value indicating whether this specific linux consumption container instance is in offline mode.
        /// </summary>
        /// <param name="environment">The environment to verify</param>
        /// <returns><see cref="true"/> if running in a Linux Consumption App Service app and the container is in draining mode; otherwise, false.</returns>
        public static bool IsLinuxConsumptionContainerDisabled(this IEnvironment environment)
        {
            return environment.IsLinuxConsumption() && Utility.IsContainerDisabled();
        }

        /// <summary>
        /// Gets a value indicating whether the application is running in a Linux App Service
        /// environment (Dedicated Linux).
        /// </summary>
        /// <param name="environment">The environment to verify</param>
        /// <returns><see cref="true"/> if running in a Linux Azure App Service; otherwise, false.</returns>
        public static bool IsLinuxAppService(this IEnvironment environment)
        {
            return environment.IsAppService() && !string.IsNullOrEmpty(environment.GetEnvironmentVariable(FunctionsLogsMountPath));
        }

        /// <summary>
        /// Gets a value indicating whether the application is running in an Azure Linux managed hosting environment
        /// (i.e. Linux Consumption or Linux Dedicated)
        /// </summary>
        /// <param name="environment">The environment to verify</param>
        /// <returns><see cref="true"/> if running in a Linux Azure managed hosting environment; otherwise, false.</returns>
        public static bool IsLinuxAzureManagedHosting(this IEnvironment environment)
        {
            return environment.IsLinuxConsumption() || environment.IsLinuxAppService();
        }

        /// <summary>
        /// Gets a value indicating whether the application is running in App Service
        /// (Windows Consumption, Windows Dedicated or Linux Dedicated).
        /// </summary>
        /// <param name="environment">The environment to verify</param>
        /// <returns><see cref="true"/> if running in a Azure App Service; otherwise, false.</returns>
        public static bool IsAppService(this IEnvironment environment)
        {
            return !string.IsNullOrEmpty(environment.GetEnvironmentVariable(AzureWebsiteInstanceId));
        }

        /// <summary>
        /// Gets a value indicating whether the application is running in Kubernetes App Service environment(K8SE)
        /// </summary>
        /// <param name="environment">The environment to verify</param>
        /// <returns><see cref="true"/> If running in a Kubernetes Azure App Service; otherwise, false.</returns>
        public static bool IsKubernetesManagedHosting(this IEnvironment environment)
        {
            return !string.IsNullOrEmpty(environment.GetEnvironmentVariable(KubernetesServiceHost))
            && !string.IsNullOrEmpty(environment.GetEnvironmentVariable(PodNamespace));
        }

        /// <summary>
        /// Gets a value that uniquely identifies the site and slot.
        /// </summary>
        public static string GetAzureWebsiteUniqueSlotName(this IEnvironment environment)
        {
            string name = environment.GetEnvironmentVariable(AzureWebsiteName);
            string slotName = environment.GetEnvironmentVariable(AzureWebsiteSlotName);

            if (!string.IsNullOrEmpty(slotName) &&
                !string.Equals(slotName, ScriptConstants.DefaultProductionSlotName, StringComparison.OrdinalIgnoreCase))
            {
                name += $"-{slotName}";
            }

            return name?.ToLowerInvariant();
        }

        /// <summary>
        /// Gets the computer name.
        /// </summary>
        public static string GetAntaresComputerName(this IEnvironment environment)
        {
            return environment.GetEnvironmentVariableOrDefault(AntaresComputerName, string.Empty);
        }

        /// <summary>
        /// Gets the computer name.
        /// </summary>
        public static bool IsLogicApp(this IEnvironment environment)
        {
            string appKind = environment.GetEnvironmentVariable(AppKind)?.ToLower();
            return !string.IsNullOrEmpty(appKind) && appKind.Contains(ScriptConstants.WorkFlowAppKind);
        }

        /// <summary>
        /// Gets the Antares version.
        /// </summary>
        public static string GetAntaresVersion(this IEnvironment environment)
        {
            if (environment.IsLinuxAzureManagedHosting())
            {
                return environment.GetEnvironmentVariableOrDefault(AntaresPlatformVersionLinux, string.Empty);
            }
            else
            {
                return environment.GetEnvironmentVariableOrDefault(AntaresPlatformVersionWindows, string.Empty);
            }
        }

        /// <summary>
        /// Gets the Instance id.
        /// </summary>
        public static string GetInstanceId(this IEnvironment environment)
        {
            if (environment.IsLinuxConsumption())
            {
                return environment.GetEnvironmentVariableOrDefault(ContainerName, string.Empty);
            }
            else
            {
                return environment.GetEnvironmentVariableOrDefault(AzureWebsiteInstanceId, string.Empty);
            }
        }

        /// <summary>
        /// Gets a the subscription Id of the current site.
        /// </summary>
        public static string GetSubscriptionId(this IEnvironment environment)
        {
            string ownerName = environment.GetEnvironmentVariable(AzureWebsiteOwnerName) ?? string.Empty;
            if (!string.IsNullOrEmpty(ownerName))
            {
                int idx = ownerName.IndexOf('+');
                if (idx > 0)
                {
                    return ownerName.Substring(0, idx);
                }
            }

            return null;
        }

        /// <summary>
        /// Gets the name of the currently deployed site name.
        /// </summary>
        public static string GetRuntimeSiteName(this IEnvironment environment)
        {
            string runtimeSiteName = environment.GetEnvironmentVariable(AzureWebsiteRuntimeSiteName);
            return runtimeSiteName?.ToLowerInvariant();
        }

        /// <summary>
        /// Gets the name of the app's slot, if it exists.
        /// </summary>
        public static string GetSlotName(this IEnvironment environment)
        {
            string slotName = environment.GetEnvironmentVariable(AzureWebsiteSlotName);
            return slotName?.ToLowerInvariant();
        }

        /// <summary>
        /// Gets a value indicating whether it is safe to start specializing the host instance (e.g. file system is ready, etc.)
        /// </summary>
        public static bool IsContainerReady(this IEnvironment environment)
        {
            return !string.IsNullOrEmpty(environment.GetEnvironmentVariable(AzureWebsiteContainerReady));
        }

        public static string GetKubernetesApiServerUrl(this IEnvironment environment)
        {
            string host = environment.GetEnvironmentVariable(KubernetesServiceHost);
            string port = environment.GetEnvironmentVariable(KubernetesServiceHttpsPort);

            if (string.IsNullOrEmpty(host) || string.IsNullOrEmpty(port))
            {
                throw new InvalidOperationException($"Both {KubernetesServiceHost} and {KubernetesServiceHttpsPort} are required for {nameof(GetKubernetesApiServerUrl)}.");
            }

            return $"https://{host}:{port}";
        }

        public static bool IsMountEnabled(this IEnvironment environment)
        {
            return string.Equals(environment.GetEnvironmentVariable(MountEnabled), "1")
                && !string.IsNullOrEmpty(environment.GetEnvironmentVariable(MeshInitURI));
        }

        public static bool IsMountDisabled(this IEnvironment environment)
        {
            return string.Equals(environment.GetEnvironmentVariable(MountEnabled), "0")
                || string.IsNullOrEmpty(environment.GetEnvironmentVariable(MeshInitURI));
        }

        public static CloudName GetCloudName(this IEnvironment environment)
        {
            var cloudName = environment.GetEnvironmentVariable(EnvironmentSettingNames.CloudName);
            if (Enum.TryParse(cloudName, true, out CloudName cloud))
            {
                return cloud;
            }

            return CloudName.Azure;
        }

        public static string GetStorageSuffix(this IEnvironment environment)
        {
            switch (GetCloudName(environment))
            {
                case CloudName.Azure:
                    return CloudConstants.AzureStorageSuffix;
                case CloudName.Blackforest:
                    return CloudConstants.BlackforestStorageSuffix;
                case CloudName.Fairfax:
                    return CloudConstants.FairfaxStorageSuffix;
                case CloudName.Mooncake:
                    return CloudConstants.MooncakeStorageSuffix;
                case CloudName.USNat:
                    return CloudConstants.USNatStorageSuffix;
                case CloudName.USSec:
                    return CloudConstants.USSecStorageSuffix;
                default:
                    return CloudConstants.AzureStorageSuffix;
            }
        }

        public static string GetFunctionsWorkerRuntime(this IEnvironment environment)
        {
            return environment.GetEnvironmentVariableOrDefault(FunctionWorkerRuntime, string.Empty);
        }

        /// <summary>
        /// Gets a value indicating whether AzureFileShare should be mounted when specializing Linux Consumption workers.
        /// </summary>
        public static bool SupportsAzureFileShareMount(this IEnvironment environment)
        {
            return string.Equals(environment.GetFunctionsWorkerRuntime(), RpcWorkerConstants.PowerShellLanguageWorkerName,
                StringComparison.OrdinalIgnoreCase);
        }

        public static string GetHttpLeaderEndpoint(this IEnvironment environment)
        {
            return environment.GetEnvironmentVariableOrDefault(HttpLeaderEndpoint, string.Empty);
        }
<<<<<<< HEAD
=======

        public static bool DrainOnApplicationStoppingEnabled(this IEnvironment environment)
        {
            return !string.IsNullOrEmpty(environment.GetEnvironmentVariable(KubernetesServiceHost)) ||
                (bool.TryParse(environment.GetEnvironmentVariable(DrainOnApplicationStopping), out bool v) && v);
        }
>>>>>>> 97da23ef
    }
}<|MERGE_RESOLUTION|>--- conflicted
+++ resolved
@@ -452,14 +452,11 @@
         {
             return environment.GetEnvironmentVariableOrDefault(HttpLeaderEndpoint, string.Empty);
         }
-<<<<<<< HEAD
-=======
 
         public static bool DrainOnApplicationStoppingEnabled(this IEnvironment environment)
         {
             return !string.IsNullOrEmpty(environment.GetEnvironmentVariable(KubernetesServiceHost)) ||
                 (bool.TryParse(environment.GetEnvironmentVariable(DrainOnApplicationStopping), out bool v) && v);
         }
->>>>>>> 97da23ef
     }
 }